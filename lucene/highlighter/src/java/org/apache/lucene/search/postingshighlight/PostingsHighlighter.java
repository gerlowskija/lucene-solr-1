package org.apache.lucene.search.postingshighlight;

/*
 * Licensed to the Apache Software Foundation (ASF) under one or more
 * contributor license agreements.  See the NOTICE file distributed with
 * this work for additional information regarding copyright ownership.
 * The ASF licenses this file to You under the Apache License, Version 2.0
 * (the "License"); you may not use this file except in compliance with
 * the License.  You may obtain a copy of the License at
 *
 *     http://www.apache.org/licenses/LICENSE-2.0
 *
 * Unless required by applicable law or agreed to in writing, software
 * distributed under the License is distributed on an "AS IS" BASIS,
 * WITHOUT WARRANTIES OR CONDITIONS OF ANY KIND, either express or implied.
 * See the License for the specific language governing permissions and
 * limitations under the License.
 */

import java.io.IOException;
import java.text.BreakIterator;
import java.util.ArrayList;
import java.util.Arrays;
import java.util.Comparator;
import java.util.HashMap;
import java.util.List;
import java.util.Locale;
import java.util.Map;
import java.util.PriorityQueue;
import java.util.SortedSet;
import java.util.TreeSet;

import org.apache.lucene.analysis.Analyzer;
import org.apache.lucene.index.AtomicReader;
import org.apache.lucene.index.AtomicReaderContext;
import org.apache.lucene.index.DocsAndPositionsEnum;
import org.apache.lucene.index.FieldInfo;
import org.apache.lucene.index.FieldInfo.IndexOptions;
import org.apache.lucene.index.IndexReader;
import org.apache.lucene.index.IndexReaderContext;
import org.apache.lucene.index.MultiReader;
import org.apache.lucene.index.ReaderUtil;
import org.apache.lucene.index.StoredFieldVisitor;
import org.apache.lucene.index.Term;
import org.apache.lucene.index.Terms;
import org.apache.lucene.index.TermsEnum;
import org.apache.lucene.search.IndexSearcher;
import org.apache.lucene.search.Query;
import org.apache.lucene.search.ScoreDoc;
import org.apache.lucene.search.TopDocs;
import org.apache.lucene.util.BytesRef;
import org.apache.lucene.util.InPlaceMergeSorter;
import org.apache.lucene.util.UnicodeUtil;
import org.apache.lucene.util.automaton.CharacterRunAutomaton;

/**
 * Simple highlighter that does not analyze fields nor use
 * term vectors. Instead it requires 
 * {@link IndexOptions#DOCS_AND_FREQS_AND_POSITIONS_AND_OFFSETS}.
 * <p>
 * PostingsHighlighter treats the single original document as the whole corpus, and then scores individual
 * passages as if they were documents in this corpus. It uses a {@link BreakIterator} to find 
 * passages in the text; by default it breaks using {@link BreakIterator#getSentenceInstance(Locale) 
 * getSentenceInstance(Locale.ROOT)}. It then iterates in parallel (merge sorting by offset) through 
 * the positions of all terms from the query, coalescing those hits that occur in a single passage 
 * into a {@link Passage}, and then scores each Passage using a separate {@link PassageScorer}. 
 * Passages are finally formatted into highlighted snippets with a {@link PassageFormatter}.
 * <p>
 * You can customize the behavior by subclassing this highlighter, some important hooks:
 * <ul>
 *   <li>{@link #getBreakIterator(String)}: Customize how the text is divided into passages.
 *   <li>{@link #getScorer(String)}: Customize how passages are ranked.
 *   <li>{@link #getFormatter(String)}: Customize how snippets are formatted.
 *   <li>{@link #getIndexAnalyzer(String)}: Enable highlighting of MultiTermQuerys such as {@code WildcardQuery}.
 * </ul>
 * <p>
 * <b>WARNING</b>: The code is very new and probably still has some exciting bugs!
 * <p>
 * Example usage:
 * <pre class="prettyprint">
 *   // configure field with offsets at index time
 *   FieldType offsetsType = new FieldType(TextField.TYPE_STORED);
 *   offsetsType.setIndexOptions(IndexOptions.DOCS_AND_FREQS_AND_POSITIONS_AND_OFFSETS);
 *   Field body = new Field("body", "foobar", offsetsType);
 *
 *   // retrieve highlights at query time 
 *   PostingsHighlighter highlighter = new PostingsHighlighter();
 *   Query query = new TermQuery(new Term("body", "highlighting"));
 *   TopDocs topDocs = searcher.search(query, n);
 *   String highlights[] = highlighter.highlight("body", query, searcher, topDocs);
 * </pre>
 * <p>
 * This is thread-safe, and can be used across different readers.
 * @lucene.experimental
 */
public class PostingsHighlighter {
  
  // TODO: maybe allow re-analysis for tiny fields? currently we require offsets,
  // but if the analyzer is really fast and the field is tiny, this might really be
  // unnecessary.
  
  /** for rewriting: we don't want slow processing from MTQs */
  private static final IndexReader EMPTY_INDEXREADER = new MultiReader();
  
  /** Default maximum content size to process. Typically snippets
   *  closer to the beginning of the document better summarize its content */
  public static final int DEFAULT_MAX_LENGTH = 10000;
    
  private final int maxLength;

  /** Set the first time {@link #getFormatter} is called,
   *  and then reused. */
  private PassageFormatter defaultFormatter;

  /** Set the first time {@link #getScorer} is called,
   *  and then reused. */
  private PassageScorer defaultScorer;
  
  /**
   * Creates a new highlighter with {@link #DEFAULT_MAX_LENGTH}.
   */
  public PostingsHighlighter() {
    this(DEFAULT_MAX_LENGTH);
  }
  
  /**
   * Creates a new highlighter, specifying maximum content length.
   * @param maxLength maximum content size to process.
   * @throws IllegalArgumentException if <code>maxLength</code> is negative or <code>Integer.MAX_VALUE</code>
   */
  public PostingsHighlighter(int maxLength) {
    if (maxLength < 0 || maxLength == Integer.MAX_VALUE) {
      // two reasons: no overflow problems in BreakIterator.preceding(offset+1),
      // our sentinel in the offsets queue uses this value to terminate.
      throw new IllegalArgumentException("maxLength must be < Integer.MAX_VALUE");
    }
    this.maxLength = maxLength;
  }
  
  /** Returns the {@link BreakIterator} to use for
   *  dividing text into passages.  This returns 
   *  {@link BreakIterator#getSentenceInstance(Locale)} by default;
   *  subclasses can override to customize. */
  protected BreakIterator getBreakIterator(String field) {
    return BreakIterator.getSentenceInstance(Locale.ROOT);
  }

  /** Returns the {@link PassageFormatter} to use for
   *  formatting passages into highlighted snippets.  This
   *  returns a new {@code PassageFormatter} by default;
   *  subclasses can override to customize. */
  protected PassageFormatter getFormatter(String field) {
    if (defaultFormatter == null) {
      defaultFormatter = new DefaultPassageFormatter();
    }
    return defaultFormatter;
  }

  /** Returns the {@link PassageScorer} to use for
   *  ranking passages.  This
   *  returns a new {@code PassageScorer} by default;
   *  subclasses can override to customize. */
  protected PassageScorer getScorer(String field) {
    if (defaultScorer == null) {
      defaultScorer = new PassageScorer();
    }
    return defaultScorer;
  }

  /**
   * Highlights the top passages from a single field.
   * 
   * @param field field name to highlight. 
   *        Must have a stored string value and also be indexed with offsets.
   * @param query query to highlight.
   * @param searcher searcher that was previously used to execute the query.
   * @param topDocs TopDocs containing the summary result documents to highlight.
   * @return Array of formatted snippets corresponding to the documents in <code>topDocs</code>. 
   *         If no highlights were found for a document, the
   *         first sentence for the field will be returned.
   * @throws IOException if an I/O error occurred during processing
   * @throws IllegalArgumentException if <code>field</code> was indexed without 
   *         {@link IndexOptions#DOCS_AND_FREQS_AND_POSITIONS_AND_OFFSETS}
   */
  public String[] highlight(String field, Query query, IndexSearcher searcher, TopDocs topDocs) throws IOException {
    return highlight(field, query, searcher, topDocs, 1);
  }
  
  /**
   * Highlights the top-N passages from a single field.
   * 
   * @param field field name to highlight. 
   *        Must have a stored string value and also be indexed with offsets.
   * @param query query to highlight.
   * @param searcher searcher that was previously used to execute the query.
   * @param topDocs TopDocs containing the summary result documents to highlight.
   * @param maxPassages The maximum number of top-N ranked passages used to 
   *        form the highlighted snippets.
   * @return Array of formatted snippets corresponding to the documents in <code>topDocs</code>. 
   *         If no highlights were found for a document, the
   *         first {@code maxPassages} sentences from the
   *         field will be returned.
   * @throws IOException if an I/O error occurred during processing
   * @throws IllegalArgumentException if <code>field</code> was indexed without 
   *         {@link IndexOptions#DOCS_AND_FREQS_AND_POSITIONS_AND_OFFSETS}
   */
  public String[] highlight(String field, Query query, IndexSearcher searcher, TopDocs topDocs, int maxPassages) throws IOException {
    Map<String,String[]> res = highlightFields(new String[] { field }, query, searcher, topDocs, new int[] { maxPassages });
    return res.get(field);
  }
  
  /**
   * Highlights the top passages from multiple fields.
   * <p>
   * Conceptually, this behaves as a more efficient form of:
   * <pre class="prettyprint">
   * Map m = new HashMap();
   * for (String field : fields) {
   *   m.put(field, highlight(field, query, searcher, topDocs));
   * }
   * return m;
   * </pre>
   * 
   * @param fields field names to highlight. 
   *        Must have a stored string value and also be indexed with offsets.
   * @param query query to highlight.
   * @param searcher searcher that was previously used to execute the query.
   * @param topDocs TopDocs containing the summary result documents to highlight.
   * @return Map keyed on field name, containing the array of formatted snippets 
   *         corresponding to the documents in <code>topDocs</code>. 
   *         If no highlights were found for a document, the
   *         first sentence from the field will be returned.
   * @throws IOException if an I/O error occurred during processing
   * @throws IllegalArgumentException if <code>field</code> was indexed without 
   *         {@link IndexOptions#DOCS_AND_FREQS_AND_POSITIONS_AND_OFFSETS}
   */
  public Map<String,String[]> highlightFields(String fields[], Query query, IndexSearcher searcher, TopDocs topDocs) throws IOException {
    int maxPassages[] = new int[fields.length];
    Arrays.fill(maxPassages, 1);
    return highlightFields(fields, query, searcher, topDocs, maxPassages);
  }
  
  /**
   * Highlights the top-N passages from multiple fields.
   * <p>
   * Conceptually, this behaves as a more efficient form of:
   * <pre class="prettyprint">
   * Map m = new HashMap();
   * for (String field : fields) {
   *   m.put(field, highlight(field, query, searcher, topDocs, maxPassages));
   * }
   * return m;
   * </pre>
   * 
   * @param fields field names to highlight. 
   *        Must have a stored string value and also be indexed with offsets.
   * @param query query to highlight.
   * @param searcher searcher that was previously used to execute the query.
   * @param topDocs TopDocs containing the summary result documents to highlight.
   * @param maxPassages The maximum number of top-N ranked passages per-field used to 
   *        form the highlighted snippets.
   * @return Map keyed on field name, containing the array of formatted snippets 
   *         corresponding to the documents in <code>topDocs</code>. 
   *         If no highlights were found for a document, the
   *         first {@code maxPassages} sentences from the
   *         field will be returned.
   * @throws IOException if an I/O error occurred during processing
   * @throws IllegalArgumentException if <code>field</code> was indexed without 
   *         {@link IndexOptions#DOCS_AND_FREQS_AND_POSITIONS_AND_OFFSETS}
   */
  public Map<String,String[]> highlightFields(String fields[], Query query, IndexSearcher searcher, TopDocs topDocs, int maxPassages[]) throws IOException {
    final ScoreDoc scoreDocs[] = topDocs.scoreDocs;
    int docids[] = new int[scoreDocs.length];
    for (int i = 0; i < docids.length; i++) {
      docids[i] = scoreDocs[i].doc;
    }

    return highlightFields(fields, query, searcher, docids, maxPassages);
  }

  /**
   * Highlights the top-N passages from multiple fields,
   * for the provided int[] docids.
   * 
   * @param fieldsIn field names to highlight. 
   *        Must have a stored string value and also be indexed with offsets.
   * @param query query to highlight.
   * @param searcher searcher that was previously used to execute the query.
   * @param docidsIn containing the document IDs to highlight.
   * @param maxPassagesIn The maximum number of top-N ranked passages per-field used to 
   *        form the highlighted snippets.
   * @return Map keyed on field name, containing the array of formatted snippets 
   *         corresponding to the documents in <code>docidsIn</code>. 
   *         If no highlights were found for a document, the
   *         first {@code maxPassages} from the field will
   *         be returned.
   * @throws IOException if an I/O error occurred during processing
   * @throws IllegalArgumentException if <code>field</code> was indexed without 
   *         {@link IndexOptions#DOCS_AND_FREQS_AND_POSITIONS_AND_OFFSETS}
   */
<<<<<<< HEAD
  public Map<String,String[]> highlightFields(String fieldsIn[], Query query, IndexSearcher searcher, int docidsIn[], int maxPassagesIn[]) throws IOException {
    Map<String,String[]> snippets = new HashMap<String,String[]>();
=======
  public Map<String,String[]> highlightFields(String fieldsIn[], Query query, IndexSearcher searcher, int[] docidsIn, int maxPassagesIn[]) throws IOException {
    Map<String,String[]> snippets = new HashMap<>();
>>>>>>> e8c203b5
    for(Map.Entry<String,Object[]> ent : highlightFieldsAsObjects(fieldsIn, query, searcher, docidsIn, maxPassagesIn).entrySet()) {
      Object[] snippetObjects = ent.getValue();
      String[] snippetStrings = new String[snippetObjects.length];
      snippets.put(ent.getKey(), snippetStrings);
      for(int i=0;i<snippetObjects.length;i++) {
        Object snippet = snippetObjects[i];
        if (snippet != null) {
          snippetStrings[i] = snippet.toString();
        }
      }
    }

    return snippets;
  }

  /**
   * Expert: highlights the top-N passages from multiple fields,
   * for the provided int[] docids, to custom Object as
   * returned by the {@link PassageFormatter}.  Use
   * this API to render to something other than String.
   * 
   * @param fieldsIn field names to highlight. 
   *        Must have a stored string value and also be indexed with offsets.
   * @param query query to highlight.
   * @param searcher searcher that was previously used to execute the query.
   * @param docidsIn containing the document IDs to highlight.
   * @param maxPassagesIn The maximum number of top-N ranked passages per-field used to 
   *        form the highlighted snippets.
   * @return Map keyed on field name, containing the array of formatted snippets 
   *         corresponding to the documents in <code>docidsIn</code>. 
   *         If no highlights were found for a document, the
   *         first {@code maxPassages} from the field will
   *         be returned.
   * @throws IOException if an I/O error occurred during processing
   * @throws IllegalArgumentException if <code>field</code> was indexed without 
   *         {@link IndexOptions#DOCS_AND_FREQS_AND_POSITIONS_AND_OFFSETS}
   */
  protected Map<String,Object[]> highlightFieldsAsObjects(String fieldsIn[], Query query, IndexSearcher searcher, int docidsIn[], int maxPassagesIn[]) throws IOException {
    if (fieldsIn.length < 1) {
      throw new IllegalArgumentException("fieldsIn must not be empty");
    }
    if (fieldsIn.length != maxPassagesIn.length) {
      throw new IllegalArgumentException("invalid number of maxPassagesIn");
    }
    final IndexReader reader = searcher.getIndexReader();
    Query rewritten = rewrite(query);
    SortedSet<Term> queryTerms = new TreeSet<>();
    rewritten.extractTerms(queryTerms);

    IndexReaderContext readerContext = reader.getContext();
    List<AtomicReaderContext> leaves = readerContext.leaves();

    // Make our own copies because we sort in-place:
    int[] docids = new int[docidsIn.length];
    System.arraycopy(docidsIn, 0, docids, 0, docidsIn.length);
    final String fields[] = new String[fieldsIn.length];
    System.arraycopy(fieldsIn, 0, fields, 0, fieldsIn.length);
    final int maxPassages[] = new int[maxPassagesIn.length];
    System.arraycopy(maxPassagesIn, 0, maxPassages, 0, maxPassagesIn.length);

    // sort for sequential io
    Arrays.sort(docids);
    new InPlaceMergeSorter() {

      @Override
      protected void swap(int i, int j) {
        String tmp = fields[i];
        fields[i] = fields[j];
        fields[j] = tmp;
        int tmp2 = maxPassages[i];
        maxPassages[i] = maxPassages[j];
        maxPassages[j] = tmp2;
      }

      @Override
      protected int compare(int i, int j) {
        return fields[i].compareTo(fields[j]);
      }
      
    }.sort(0, fields.length);
    
    // pull stored data:
    String[][] contents = loadFieldValues(searcher, fields, docids, maxLength);
    
    Map<String,Object[]> highlights = new HashMap<>();
    for (int i = 0; i < fields.length; i++) {
      String field = fields[i];
      int numPassages = maxPassages[i];
      Term floor = new Term(field, "");
      Term ceiling = new Term(field, UnicodeUtil.BIG_TERM);
      SortedSet<Term> fieldTerms = queryTerms.subSet(floor, ceiling);
      // TODO: should we have some reasonable defaults for term pruning? (e.g. stopwords)

      // Strip off the redundant field:
      BytesRef terms[] = new BytesRef[fieldTerms.size()];
      int termUpto = 0;
      for(Term term : fieldTerms) {
        terms[termUpto++] = term.bytes();
      }
      Map<Integer,Object> fieldHighlights = highlightField(field, contents[i], getBreakIterator(field), terms, docids, leaves, numPassages, query);
        
      Object[] result = new Object[docids.length];
      for (int j = 0; j < docidsIn.length; j++) {
        result[j] = fieldHighlights.get(docidsIn[j]);
      }
      highlights.put(field, result);
    }
    return highlights;
  }

  /** Loads the String values for each field X docID to be
   *  highlighted.  By default this loads from stored
   *  fields, but a subclass can change the source.  This
   *  method should allocate the String[fields.length][docids.length]
   *  and fill all values.  The returned Strings must be
   *  identical to what was indexed. */
  protected String[][] loadFieldValues(IndexSearcher searcher, String[] fields, int[] docids, int maxLength) throws IOException {
    String contents[][] = new String[fields.length][docids.length];
    char valueSeparators[] = new char[fields.length];
    for (int i = 0; i < fields.length; i++) {
      valueSeparators[i] = getMultiValuedSeparator(fields[i]);
    }
    LimitedStoredFieldVisitor visitor = new LimitedStoredFieldVisitor(fields, valueSeparators, maxLength);
    for (int i = 0; i < docids.length; i++) {
      searcher.doc(docids[i], visitor);
      for (int j = 0; j < fields.length; j++) {
        contents[j][i] = visitor.getValue(j).toString();
      }
      visitor.reset();
    }
    return contents;
  }
  
  /** 
   * Returns the logical separator between values for multi-valued fields.
   * The default value is a space character, which means passages can span across values,
   * but a subclass can override, for example with {@code U+2029 PARAGRAPH SEPARATOR (PS)}
   * if each value holds a discrete passage for highlighting.
   */
  protected char getMultiValuedSeparator(String field) {
    return ' ';
  }
  
  /** 
   * Returns the analyzer originally used to index the content for {@code field}.
   * <p>
   * This is used to highlight some MultiTermQueries.
   * @return Analyzer or null (the default, meaning no special multi-term processing)
   */
  protected Analyzer getIndexAnalyzer(String field) {
    return null;
  }
    
  private Map<Integer,Object> highlightField(String field, String contents[], BreakIterator bi, BytesRef terms[], int[] docids, List<AtomicReaderContext> leaves, int maxPassages, Query query) throws IOException {  
    Map<Integer,Object> highlights = new HashMap<>();
    
    PassageFormatter fieldFormatter = getFormatter(field);
    if (fieldFormatter == null) {
      throw new NullPointerException("PassageFormatter cannot be null");
    }
    
    // check if we should do any multiterm processing
    Analyzer analyzer = getIndexAnalyzer(field);
    CharacterRunAutomaton automata[] = new CharacterRunAutomaton[0];
    if (analyzer != null) {
      automata = MultiTermHighlighting.extractAutomata(query, field);
    }
    
    // resize 'terms', where the last term is the multiterm matcher
    if (automata.length > 0) {
      BytesRef newTerms[] = new BytesRef[terms.length + 1];
      System.arraycopy(terms, 0, newTerms, 0, terms.length);
      terms = newTerms;
    }

    // we are processing in increasing docid order, so we only need to reinitialize stuff on segment changes
    // otherwise, we will just advance() existing enums to the new document in the same segment.
    DocsAndPositionsEnum postings[] = null;
    TermsEnum termsEnum = null;
    int lastLeaf = -1;
    
    for (int i = 0; i < docids.length; i++) {
      String content = contents[i];
      if (content.length() == 0) {
        continue; // nothing to do
      }
      bi.setText(content);
      int doc = docids[i];
      int leaf = ReaderUtil.subIndex(doc, leaves);
      AtomicReaderContext subContext = leaves.get(leaf);
      AtomicReader r = subContext.reader();
      
      assert leaf >= lastLeaf; // increasing order
      
      // if the segment has changed, we must initialize new enums.
      if (leaf != lastLeaf) {
        Terms t = r.terms(field);
        if (t != null) {
          termsEnum = t.iterator(null);
          postings = new DocsAndPositionsEnum[terms.length];
        }
      }
      if (termsEnum == null) {
        continue; // no terms for this field, nothing to do
      }
      
      // if there are multi-term matches, we have to initialize the "fake" enum for each document
      if (automata.length > 0) {
        DocsAndPositionsEnum dp = MultiTermHighlighting.getDocsEnum(analyzer.tokenStream(field, content), automata);
        dp.advance(doc - subContext.docBase);
        postings[terms.length-1] = dp; // last term is the multiterm matcher
      }
      
      Passage passages[] = highlightDoc(field, terms, content.length(), bi, doc - subContext.docBase, termsEnum, postings, maxPassages);
      
      if (passages.length == 0) {
        // no passages were returned, so ask for a default summary
        passages = getEmptyHighlight(field, bi, maxPassages);
      }

      if (passages.length > 0) {
        highlights.put(doc, fieldFormatter.format(passages, content));
      }
      
      lastLeaf = leaf;
    }
    
    return highlights;
  }
  
  // algorithm: treat sentence snippets as miniature documents
  // we can intersect these with the postings lists via BreakIterator.preceding(offset),s
  // score each sentence as norm(sentenceStartOffset) * sum(weight * tf(freq))
  private Passage[] highlightDoc(String field, BytesRef terms[], int contentLength, BreakIterator bi, int doc, 
      TermsEnum termsEnum, DocsAndPositionsEnum[] postings, int n) throws IOException {
    PassageScorer scorer = getScorer(field);
    if (scorer == null) {
      throw new NullPointerException("PassageScorer cannot be null");
    }
    PriorityQueue<OffsetsEnum> pq = new PriorityQueue<>();
    float weights[] = new float[terms.length];
    // initialize postings
    for (int i = 0; i < terms.length; i++) {
      DocsAndPositionsEnum de = postings[i];
      int pDoc;
      if (de == EMPTY) {
        continue;
      } else if (de == null) {
        postings[i] = EMPTY; // initially
        if (!termsEnum.seekExact(terms[i])) {
          continue; // term not found
        }
        de = postings[i] = termsEnum.docsAndPositions(null, null, DocsAndPositionsEnum.FLAG_OFFSETS);
        if (de == null) {
          // no positions available
          throw new IllegalArgumentException("field '" + field + "' was indexed without offsets, cannot highlight");
        }
        pDoc = de.advance(doc);
      } else {
        pDoc = de.docID();
        if (pDoc < doc) {
          pDoc = de.advance(doc);
        }
      }

      if (doc == pDoc) {
        weights[i] = scorer.weight(contentLength, de.freq());
        de.nextPosition();
        pq.add(new OffsetsEnum(de, i));
      }
    }
    
    pq.add(new OffsetsEnum(EMPTY, Integer.MAX_VALUE)); // a sentinel for termination
    
    PriorityQueue<Passage> passageQueue = new PriorityQueue<>(n, new Comparator<Passage>() {
      @Override
      public int compare(Passage left, Passage right) {
        if (left.score < right.score) {
          return -1;
        } else if (left.score > right.score) {
          return 1;
        } else {
          return left.startOffset - right.startOffset;
        }
      }
    });
    Passage current = new Passage();
    
    OffsetsEnum off;
    while ((off = pq.poll()) != null) {
      final DocsAndPositionsEnum dp = off.dp;
      int start = dp.startOffset();
      if (start == -1) {
        throw new IllegalArgumentException("field '" + field + "' was indexed without offsets, cannot highlight");
      }
      int end = dp.endOffset();
      // LUCENE-5166: this hit would span the content limit... however more valid 
      // hits may exist (they are sorted by start). so we pretend like we never 
      // saw this term, it won't cause a passage to be added to passageQueue or anything.
      assert EMPTY.startOffset() == Integer.MAX_VALUE;
      if (start < contentLength && end > contentLength) {
        continue;
      }
      if (start >= current.endOffset) {
        if (current.startOffset >= 0) {
          // finalize current
          current.score *= scorer.norm(current.startOffset);
          // new sentence: first add 'current' to queue 
          if (passageQueue.size() == n && current.score < passageQueue.peek().score) {
            current.reset(); // can't compete, just reset it
          } else {
            passageQueue.offer(current);
            if (passageQueue.size() > n) {
              current = passageQueue.poll();
              current.reset();
            } else {
              current = new Passage();
            }
          }
        }
        // if we exceed limit, we are done
        if (start >= contentLength) {
          Passage passages[] = new Passage[passageQueue.size()];
          passageQueue.toArray(passages);
          for (Passage p : passages) {
            p.sort();
          }
          // sort in ascending order
          Arrays.sort(passages, new Comparator<Passage>() {
            @Override
            public int compare(Passage left, Passage right) {
              return left.startOffset - right.startOffset;
            }
          });
          return passages;
        }
        // advance breakiterator
        assert BreakIterator.DONE < 0;
        current.startOffset = Math.max(bi.preceding(start+1), 0);
        current.endOffset = Math.min(bi.next(), contentLength);
      }
      int tf = 0;
      while (true) {
        tf++;
        BytesRef term = terms[off.id];
        if (term == null) {
          // multitermquery match, pull from payload
          term = off.dp.getPayload();
          assert term != null;
        }
        current.addMatch(start, end, term);
        if (off.pos == dp.freq()) {
          break; // removed from pq
        } else {
          off.pos++;
          dp.nextPosition();
          start = dp.startOffset();
          end = dp.endOffset();
        }
        if (start >= current.endOffset || end > contentLength) {
          pq.offer(off);
          break;
        }
      }
      current.score += weights[off.id] * scorer.tf(tf, current.endOffset - current.startOffset);
    }

    // Dead code but compiler disagrees:
    assert false;
    return null;
  }

  /** Called to summarize a document when no hits were
   *  found.  By default this just returns the first
   *  {@code maxPassages} sentences; subclasses can override
   *  to customize. */
  protected Passage[] getEmptyHighlight(String fieldName, BreakIterator bi, int maxPassages) {
    // BreakIterator should be un-next'd:
    List<Passage> passages = new ArrayList<>();
    int pos = bi.current();
    assert pos == 0;
    while (passages.size() < maxPassages) {
      int next = bi.next();
      if (next == BreakIterator.DONE) {
        break;
      }
      Passage passage = new Passage();
      passage.score = Float.NaN;
      passage.startOffset = pos;
      passage.endOffset = next;
      passages.add(passage);
      pos = next;
    }

    return passages.toArray(new Passage[passages.size()]);
  }
  
  private static class OffsetsEnum implements Comparable<OffsetsEnum> {
    DocsAndPositionsEnum dp;
    int pos;
    int id;
    
    OffsetsEnum(DocsAndPositionsEnum dp, int id) throws IOException {
      this.dp = dp;
      this.id = id;
      this.pos = 1;
    }

    @Override
    public int compareTo(OffsetsEnum other) {
      try {
        int off = dp.startOffset();
        int otherOff = other.dp.startOffset();
        if (off == otherOff) {
          return id - other.id;
        } else {
          return Integer.compare(off, otherOff);
        }
      } catch (IOException e) {
        throw new RuntimeException(e);
      }
    }
  }
  
  private static final DocsAndPositionsEnum EMPTY = new DocsAndPositionsEnum() {

    @Override
    public int nextPosition() throws IOException { return 0; }

    @Override
    public int startOffset() throws IOException { return Integer.MAX_VALUE; }

    @Override
    public int endOffset() throws IOException { return Integer.MAX_VALUE; }

    @Override
    public BytesRef getPayload() throws IOException { return null; }

    @Override
    public int freq() throws IOException { return 0; }

    @Override
    public int docID() { return NO_MORE_DOCS; }

    @Override
    public int nextDoc() throws IOException { return NO_MORE_DOCS; }

    @Override
    public int advance(int target) throws IOException { return NO_MORE_DOCS; }
    
    @Override
    public long cost() { return 0; }
  };
  
  /** 
   * we rewrite against an empty indexreader: as we don't want things like
   * rangeQueries that don't summarize the document
   */
  private static Query rewrite(Query original) throws IOException {
    Query query = original;
    for (Query rewrittenQuery = query.rewrite(EMPTY_INDEXREADER); rewrittenQuery != query;
         rewrittenQuery = query.rewrite(EMPTY_INDEXREADER)) {
      query = rewrittenQuery;
    }
    return query;
  }
  
  private static class LimitedStoredFieldVisitor extends StoredFieldVisitor {
    private final String fields[];
    private final char valueSeparators[];
    private final int maxLength;
    private final StringBuilder builders[];
    private int currentField = -1;
    
    public LimitedStoredFieldVisitor(String fields[], char valueSeparators[], int maxLength) {
      assert fields.length == valueSeparators.length;
      this.fields = fields;
      this.valueSeparators = valueSeparators;
      this.maxLength = maxLength;
      builders = new StringBuilder[fields.length];
      for (int i = 0; i < builders.length; i++) {
        builders[i] = new StringBuilder();
      }
    }
    
    @Override
    public void stringField(FieldInfo fieldInfo, String value) throws IOException {
      assert currentField >= 0;
      StringBuilder builder = builders[currentField];
      if (builder.length() > 0 && builder.length() < maxLength) {
        builder.append(valueSeparators[currentField]);
      }
      if (builder.length() + value.length() > maxLength) {
        builder.append(value, 0, maxLength - builder.length());
      } else {
        builder.append(value);
      }
    }

    @Override
    public Status needsField(FieldInfo fieldInfo) throws IOException {
      currentField = Arrays.binarySearch(fields, fieldInfo.name);
      if (currentField < 0) {
        return Status.NO;
      } else if (builders[currentField].length() > maxLength) {
        return fields.length == 1 ? Status.STOP : Status.NO;
      }
      return Status.YES;
    }
    
    String getValue(int i) {
      return builders[i].toString();
    }
    
    void reset() {
      currentField = -1;
      for (int i = 0; i < fields.length; i++) {
        builders[i].setLength(0);
      }
    }
  }
}<|MERGE_RESOLUTION|>--- conflicted
+++ resolved
@@ -298,13 +298,8 @@
    * @throws IllegalArgumentException if <code>field</code> was indexed without 
    *         {@link IndexOptions#DOCS_AND_FREQS_AND_POSITIONS_AND_OFFSETS}
    */
-<<<<<<< HEAD
   public Map<String,String[]> highlightFields(String fieldsIn[], Query query, IndexSearcher searcher, int docidsIn[], int maxPassagesIn[]) throws IOException {
-    Map<String,String[]> snippets = new HashMap<String,String[]>();
-=======
-  public Map<String,String[]> highlightFields(String fieldsIn[], Query query, IndexSearcher searcher, int[] docidsIn, int maxPassagesIn[]) throws IOException {
     Map<String,String[]> snippets = new HashMap<>();
->>>>>>> e8c203b5
     for(Map.Entry<String,Object[]> ent : highlightFieldsAsObjects(fieldsIn, query, searcher, docidsIn, maxPassagesIn).entrySet()) {
       Object[] snippetObjects = ent.getValue();
       String[] snippetStrings = new String[snippetObjects.length];
