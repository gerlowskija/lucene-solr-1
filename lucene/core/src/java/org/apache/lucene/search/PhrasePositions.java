package org.apache.lucene.search;

/*
 * Licensed to the Apache Software Foundation (ASF) under one or more
 * contributor license agreements.  See the NOTICE file distributed with
 * this work for additional information regarding copyright ownership.
 * The ASF licenses this file to You under the Apache License, Version 2.0
 * (the "License"); you may not use this file except in compliance with
 * the License.  You may obtain a copy of the License at
 *
 *     http://www.apache.org/licenses/LICENSE-2.0
 *
 * Unless required by applicable law or agreed to in writing, software
 * distributed under the License is distributed on an "AS IS" BASIS,
 * WITHOUT WARRANTIES OR CONDITIONS OF ANY KIND, either express or implied.
 * See the License for the specific language governing permissions and
 * limitations under the License.
 */

import org.apache.lucene.index.DocsAndPositionsEnum;
import org.apache.lucene.index.Term;

import java.io.IOException;

/**
 * Position of a term in a document that takes into account the term offset within the phrase. 
 */
final class PhrasePositions {
  int doc;              // current doc
  int position;         // position in doc
  int count;            // remaining pos in this doc
  int offset;           // position in phrase
  final int ord;                                  // unique across all PhrasePositions instances
  final DocsAndPositionsEnum postings;            // stream of docs & positions
  PhrasePositions next;                           // used to make lists
  int rptGroup = -1; // >=0 indicates that this is a repeating PP
  int rptInd; // index in the rptGroup
  final Term[] terms; // for repetitions initialization 

  PhrasePositions(DocsAndPositionsEnum postings, int o, int ord, Term[] terms) {
    this.postings = postings;
    offset = o;
    this.ord = ord;
    this.terms = terms;
  }

  final boolean next() throws IOException {  // increments to next doc
    doc = postings.nextDoc();
    
    if (doc == DocIdSetIterator.NO_MORE_DOCS) {
      return false;
    }
    return true;
  }

  final boolean skipTo(int target) throws IOException {
    doc = postings.advance(target);
    if (doc == DocIdSetIterator.NO_MORE_DOCS) {
      return false;
    }
    return true;
  }

  final void firstPosition() throws IOException {
<<<<<<< HEAD
    
    count = postings.freq();				  // read first pos
=======
    count = postings.freq();  // read first pos
>>>>>>> d3a8de1e
    nextPosition();
  }

  /**
   * Go to next location of this term current document, and set 
   * <code>position</code> as <code>location - offset</code>, so that a 
   * matching exact phrase is easily identified when all PhrasePositions 
   * have exactly the same <code>position</code>.
   */
  final boolean nextPosition() throws IOException {
    if (count-- > 0) {  // read subsequent pos's
      position = postings.nextPosition() - offset;
      return true;
    } else
      return false;
  }
  
  /** for debug purposes */
  @Override
  public String toString() {
    String s = "d:"+doc+" offset:"+offset+" position:"+position+" c:"+count;
    if (rptGroup >=0 ) {
      s += " rpt:"+rptGroup+",i"+rptInd;
    }
    s += " t: [" + terms[0];
    for (int i = 1; i < terms.length; i++)
      s += "," + terms[1];
    s += "]";
    return s;
  }
}<|MERGE_RESOLUTION|>--- conflicted
+++ resolved
@@ -62,12 +62,7 @@
   }
 
   final void firstPosition() throws IOException {
-<<<<<<< HEAD
-    
-    count = postings.freq();				  // read first pos
-=======
     count = postings.freq();  // read first pos
->>>>>>> d3a8de1e
     nextPosition();
   }
 
