package org.apache.lucene.index;

/**
 * Licensed to the Apache Software Foundation (ASF) under one or more
 * contributor license agreements.  See the NOTICE file distributed with
 * this work for additional information regarding copyright ownership.
 * The ASF licenses this file to You under the Apache License, Version 2.0
 * (the "License"); you may not use this file except in compliance with
 * the License.  You may obtain a copy of the License at
 *
 *     http://www.apache.org/licenses/LICENSE-2.0
 *
 * Unless required by applicable law or agreed to in writing, software
 * distributed under the License is distributed on an "AS IS" BASIS,
 * WITHOUT WARRANTIES OR CONDITIONS OF ANY KIND, either express or implied.
 * See the License for the specific language governing permissions and
 * limitations under the License.
 */

import java.io.IOException;
import java.util.ArrayList;
import java.util.Collection;
import java.util.HashMap;
import java.util.List;
import java.util.Map;

import org.apache.lucene.index.FieldInfo.IndexOptions;
import org.apache.lucene.index.IndexReader.FieldOption;
import org.apache.lucene.index.codecs.Codec;
import org.apache.lucene.index.codecs.FieldInfosWriter;
import org.apache.lucene.index.codecs.FieldsConsumer;
import org.apache.lucene.index.codecs.NormsWriter;
import org.apache.lucene.index.codecs.StoredFieldsWriter;
import org.apache.lucene.index.codecs.PerDocConsumer;
import org.apache.lucene.index.codecs.TermVectorsWriter;
<<<<<<< HEAD
import org.apache.lucene.index.values.IndexDocValues;
import org.apache.lucene.index.values.TypePromoter;
=======
>>>>>>> 5e8c223b
import org.apache.lucene.index.values.ValueType;
import org.apache.lucene.store.Directory;
import org.apache.lucene.store.IOContext;
import org.apache.lucene.util.Bits;
import org.apache.lucene.util.IOUtils;
import org.apache.lucene.util.InfoStream;
import org.apache.lucene.util.ReaderUtil;

/**
 * The SegmentMerger class combines two or more Segments, represented by an IndexReader ({@link #add},
 * into a single Segment.  After adding the appropriate readers, call the merge method to combine the
 * segments.
 *
 * @see #merge
 * @see #add
 */
final class SegmentMerger {
  private final Directory directory;
  private final String segment;
  private final int termIndexInterval;

  private final Codec codec;
  
  private final IOContext context;
  
  private final MergeState mergeState = new MergeState();

  SegmentMerger(InfoStream infoStream, Directory dir, int termIndexInterval, String name, MergeState.CheckAbort checkAbort, PayloadProcessorProvider payloadProcessorProvider, FieldInfos fieldInfos, Codec codec, IOContext context) {
    mergeState.infoStream = infoStream;
    mergeState.readers = new ArrayList<MergeState.IndexReaderAndLiveDocs>();
    mergeState.fieldInfos = fieldInfos;
    mergeState.checkAbort = checkAbort;
    mergeState.payloadProcessorProvider = payloadProcessorProvider;
    directory = dir;
    segment = name;
    this.termIndexInterval = termIndexInterval;
    this.codec = codec;
    this.context = context;
  }

  /**
   * Add an IndexReader to the collection of readers that are to be merged
   * @param reader
   */
  final void add(IndexReader reader) {
    try {
      new ReaderUtil.Gather(reader) {
        @Override
        protected void add(int base, IndexReader r) {
          mergeState.readers.add(new MergeState.IndexReaderAndLiveDocs(r, r.getLiveDocs()));
        }
      }.run();
    } catch (IOException ioe) {
      // won't happen
      throw new RuntimeException(ioe);
    }
  }

  final void add(SegmentReader reader, Bits liveDocs) {
    mergeState.readers.add(new MergeState.IndexReaderAndLiveDocs(reader, liveDocs));
  }

  /**
   * Merges the readers specified by the {@link #add} method into the directory passed to the constructor
   * @return The number of documents that were merged
   * @throws CorruptIndexException if the index is corrupt
   * @throws IOException if there is a low-level IO error
   */
  final MergeState merge() throws CorruptIndexException, IOException {
    // NOTE: it's important to add calls to
    // checkAbort.work(...) if you make any changes to this
    // method that will spend alot of time.  The frequency
    // of this check impacts how long
    // IndexWriter.close(false) takes to actually stop the
    // threads.
    
    final int numReaders = mergeState.readers.size();
    // Remap docIDs
    mergeState.docMaps = new int[numReaders][];
    mergeState.docBase = new int[numReaders];
    mergeState.dirPayloadProcessor = new PayloadProcessorProvider.DirPayloadProcessor[numReaders];
    mergeState.currentPayloadProcessor = new PayloadProcessorProvider.PayloadProcessor[numReaders];

    mergeFieldInfos();
    setMatchingSegmentReaders();
    mergeState.mergedDocCount = mergeFields();

    final SegmentWriteState segmentWriteState = new SegmentWriteState(mergeState.infoStream, directory, segment, mergeState.fieldInfos, mergeState.mergedDocCount, termIndexInterval, codec, null, context);
    mergeTerms(segmentWriteState);
    mergePerDoc(segmentWriteState);
    
    if (mergeState.fieldInfos.hasNorms()) {
      int numMerged = mergeNorms(segmentWriteState);
      assert numMerged == mergeState.mergedDocCount;
    }

    if (mergeState.fieldInfos.hasVectors()) {
      int numMerged = mergeVectors();
      assert numMerged == mergeState.mergedDocCount;
    }

    return mergeState;
  }

  private static void addIndexed(IndexReader reader, FieldInfos fInfos,
      Collection<String> names, boolean storeTermVectors,
      boolean storePositionWithTermVector, boolean storeOffsetWithTermVector,
      boolean storePayloads, IndexOptions indexOptions)
      throws IOException {
    for (String field : names) {
      fInfos.addOrUpdate(field, true, storeTermVectors,
          storePositionWithTermVector, storeOffsetWithTermVector, !reader
              .hasNorms(field), storePayloads, indexOptions, null);
    }
  }

  private void setMatchingSegmentReaders() {
    // If the i'th reader is a SegmentReader and has
    // identical fieldName -> number mapping, then this
    // array will be non-null at position i:
    int numReaders = mergeState.readers.size();
    mergeState.matchingSegmentReaders = new SegmentReader[numReaders];

    // If this reader is a SegmentReader, and all of its
    // field name -> number mappings match the "merged"
    // FieldInfos, then we can do a bulk copy of the
    // stored fields:
    for (int i = 0; i < numReaders; i++) {
      MergeState.IndexReaderAndLiveDocs reader = mergeState.readers.get(i);
      if (reader.reader instanceof SegmentReader) {
        SegmentReader segmentReader = (SegmentReader) reader.reader;
        boolean same = true;
        FieldInfos segmentFieldInfos = segmentReader.fieldInfos();
        for (FieldInfo fi : segmentFieldInfos) {
          if (!mergeState.fieldInfos.fieldName(fi.number).equals(fi.name)) {
            same = false;
            break;
          }
        }
        if (same) {
          mergeState.matchingSegmentReaders[i] = segmentReader;
          mergeState.matchedCount++;
        }
      }
    }

    if (mergeState.infoStream.isEnabled("SM")) {
      mergeState.infoStream.message("SM", "merge store matchedCount=" + mergeState.matchedCount + " vs " + mergeState.readers.size());
      if (mergeState.matchedCount != mergeState.readers.size()) {
        mergeState.infoStream.message("SM", "" + (mergeState.readers.size() - mergeState.matchedCount) + " non-bulk merges");
      }
    }
  }
  
  // returns an updated typepromoter (tracking type and size) given a previous one,
  // and a newly encountered docvalues
  private TypePromoter mergeDocValuesType(TypePromoter previous, IndexDocValues docValues) {
    TypePromoter incoming = TypePromoter.create(docValues.type(),  docValues.getValueSize());
    if (previous == null) {
      previous = TypePromoter.getIdentityPromoter();
    }
    TypePromoter promoted = previous.promote(incoming);
    if (promoted == null) {
      // type is incompatible: promote to BYTES_VAR_STRAIGHT
      return TypePromoter.create(ValueType.BYTES_VAR_STRAIGHT, TypePromoter.VAR_TYPE_VALUE_SIZE);
    } else {
      return promoted;
    }
  }

  private void mergeFieldInfos() throws IOException {
    // mapping from all docvalues fields found to their promoted types
    // this is because FieldInfos does not store the valueSize
    Map<FieldInfo,TypePromoter> docValuesTypes = new HashMap<FieldInfo,TypePromoter>();

    for (MergeState.IndexReaderAndLiveDocs readerAndLiveDocs : mergeState.readers) {
      final IndexReader reader = readerAndLiveDocs.reader;
      if (reader instanceof SegmentReader) {
        SegmentReader segmentReader = (SegmentReader) reader;
        FieldInfos readerFieldInfos = segmentReader.fieldInfos();
        for (FieldInfo fi : readerFieldInfos) {
          FieldInfo merged = mergeState.fieldInfos.add(fi);
          // update the type promotion mapping for this reader
          if (fi.hasDocValues()) {
            TypePromoter previous = docValuesTypes.get(merged);
            docValuesTypes.put(merged, mergeDocValuesType(previous, reader.docValues(fi.name))); 
          }
        }
      } else {
        addIndexed(reader, mergeState.fieldInfos, reader.getFieldNames(FieldOption.TERMVECTOR_WITH_POSITION_OFFSET), true, true, true, false, IndexOptions.DOCS_AND_FREQS_AND_POSITIONS);
        addIndexed(reader, mergeState.fieldInfos, reader.getFieldNames(FieldOption.TERMVECTOR_WITH_POSITION), true, true, false, false, IndexOptions.DOCS_AND_FREQS_AND_POSITIONS);
        addIndexed(reader, mergeState.fieldInfos, reader.getFieldNames(FieldOption.TERMVECTOR_WITH_OFFSET), true, false, true, false, IndexOptions.DOCS_AND_FREQS_AND_POSITIONS);
        addIndexed(reader, mergeState.fieldInfos, reader.getFieldNames(FieldOption.TERMVECTOR), true, false, false, false, IndexOptions.DOCS_AND_FREQS_AND_POSITIONS);
        addIndexed(reader, mergeState.fieldInfos, reader.getFieldNames(FieldOption.OMIT_POSITIONS), false, false, false, false, IndexOptions.DOCS_AND_FREQS);
        addIndexed(reader, mergeState.fieldInfos, reader.getFieldNames(FieldOption.OMIT_TERM_FREQ_AND_POSITIONS), false, false, false, false, IndexOptions.DOCS_ONLY);
        addIndexed(reader, mergeState.fieldInfos, reader.getFieldNames(FieldOption.STORES_PAYLOADS), false, false, false, true, IndexOptions.DOCS_AND_FREQS_AND_POSITIONS);
        addIndexed(reader, mergeState.fieldInfos, reader.getFieldNames(FieldOption.INDEXED), false, false, false, false, IndexOptions.DOCS_AND_FREQS_AND_POSITIONS);
        mergeState.fieldInfos.addOrUpdate(reader.getFieldNames(FieldOption.UNINDEXED), false);
        Collection<String> dvNames = reader.getFieldNames(FieldOption.DOC_VALUES);
        mergeState.fieldInfos.addOrUpdate(dvNames, false);
        for (String dvName : dvNames) {
<<<<<<< HEAD
          FieldInfo merged = mergeState.fieldInfos.fieldInfo(dvName);
          IndexDocValues docValues = reader.docValues(dvName);
          merged.setDocValuesType(docValues.type());
          TypePromoter previous = docValuesTypes.get(merged);
          docValuesTypes.put(merged, mergeDocValuesType(previous, docValues));
=======
          mergeState.fieldInfos.fieldInfo(dvName).setDocValues(reader.docValues(dvName).type());
>>>>>>> 5e8c223b
        }
      }
    }
    
    // update any promoted doc values types:
    for (Map.Entry<FieldInfo,TypePromoter> e : docValuesTypes.entrySet()) {
      FieldInfo fi = e.getKey();
      TypePromoter promoter = e.getValue();
      if (promoter == null) {
        fi.resetDocValuesType(null);
      } else {
        assert promoter != TypePromoter.getIdentityPromoter();
        if (fi.getDocValuesType() != promoter.type()) {
          // reset the type if we got promoted
          fi.resetDocValuesType(promoter.type());
        }
      }
    }
    
    // write the merged infos
    FieldInfosWriter fieldInfosWriter = codec.fieldInfosFormat().getFieldInfosWriter();
    fieldInfosWriter.write(directory, segment, mergeState.fieldInfos, context);
  }

  /**
   *
   * @return The number of documents in all of the readers
   * @throws CorruptIndexException if the index is corrupt
   * @throws IOException if there is a low-level IO error
   */
  private int mergeFields() throws CorruptIndexException, IOException {
    final StoredFieldsWriter fieldsWriter = codec.storedFieldsFormat().fieldsWriter(directory, segment, context);
    
    try {
      return fieldsWriter.merge(mergeState);
    } finally {
      fieldsWriter.close();
    }
  }

  /**
   * Merge the TermVectors from each of the segments into the new one.
   * @throws IOException
   */
  private final int mergeVectors() throws IOException {
    final TermVectorsWriter termVectorsWriter = codec.termVectorsFormat().vectorsWriter(directory, segment, context);
    
    try {
      return termVectorsWriter.merge(mergeState);
    } finally {
      termVectorsWriter.close();
    }
  }

  private final void mergeTerms(SegmentWriteState segmentWriteState) throws CorruptIndexException, IOException {
    int docBase = 0;
    
    final List<Fields> fields = new ArrayList<Fields>();
    final List<ReaderUtil.Slice> slices = new ArrayList<ReaderUtil.Slice>();

    for(MergeState.IndexReaderAndLiveDocs r : mergeState.readers) {
      final Fields f = r.reader.fields();
      final int maxDoc = r.reader.maxDoc();
      if (f != null) {
        slices.add(new ReaderUtil.Slice(docBase, maxDoc, fields.size()));
        fields.add(f);
      }
      docBase += maxDoc;
    }

    final int numReaders = mergeState.readers.size();

    docBase = 0;

    for(int i=0;i<numReaders;i++) {

      final MergeState.IndexReaderAndLiveDocs reader = mergeState.readers.get(i);

      mergeState.docBase[i] = docBase;
      final int maxDoc = reader.reader.maxDoc();
      if (reader.liveDocs != null) {
        int delCount = 0;
        final Bits liveDocs = reader.liveDocs;
        assert liveDocs != null;
        final int[] docMap = mergeState.docMaps[i] = new int[maxDoc];
        int newDocID = 0;
        for(int j=0;j<maxDoc;j++) {
          if (!liveDocs.get(j)) {
            docMap[j] = -1;
            delCount++;
          } else {
            docMap[j] = newDocID++;
          }
        }
        docBase += maxDoc - delCount;
      } else {
        docBase += maxDoc;
      }

      if (mergeState.payloadProcessorProvider != null) {
        mergeState.dirPayloadProcessor[i] = mergeState.payloadProcessorProvider.getDirProcessor(reader.reader.directory());
      }
    }

    final FieldsConsumer consumer = codec.postingsFormat().fieldsConsumer(segmentWriteState);
    boolean success = false;
    try {
      consumer.merge(mergeState,
                     new MultiFields(fields.toArray(Fields.EMPTY_ARRAY),
                                     slices.toArray(ReaderUtil.Slice.EMPTY_ARRAY)));
      success = true;
    } finally {
      if (success) {
        IOUtils.close(consumer);
      } else {
        IOUtils.closeWhileHandlingException(consumer);
      }
    }
  }

  private void mergePerDoc(SegmentWriteState segmentWriteState) throws IOException {
      final PerDocConsumer docsConsumer = codec.docValuesFormat()
          .docsConsumer(new PerDocWriteState(segmentWriteState));
      // TODO: remove this check when 3.x indexes are no longer supported
      // (3.x indexes don't have docvalues)
      if (docsConsumer == null) {
        return;
      }
      boolean success = false;
      try {
        docsConsumer.merge(mergeState);
        success = true;
      } finally {
        if (success) {
          IOUtils.close(docsConsumer);
        } else {
          IOUtils.closeWhileHandlingException(docsConsumer);
        }
      }
  }

  private int mergeNorms(SegmentWriteState segmentWriteState) throws IOException {
    final NormsWriter writer = codec.normsFormat().normsWriter(segmentWriteState);
    
    boolean success = false;
    try {
      int numMerged = writer.merge(mergeState);
      success = true;
      return numMerged;
    } finally {
      if (success) {
        IOUtils.close(writer);
      } else {
        IOUtils.closeWhileHandlingException(writer);
      }
    }
  }
}<|MERGE_RESOLUTION|>--- conflicted
+++ resolved
@@ -33,11 +33,8 @@
 import org.apache.lucene.index.codecs.StoredFieldsWriter;
 import org.apache.lucene.index.codecs.PerDocConsumer;
 import org.apache.lucene.index.codecs.TermVectorsWriter;
-<<<<<<< HEAD
 import org.apache.lucene.index.values.IndexDocValues;
 import org.apache.lucene.index.values.TypePromoter;
-=======
->>>>>>> 5e8c223b
 import org.apache.lucene.index.values.ValueType;
 import org.apache.lucene.store.Directory;
 import org.apache.lucene.store.IOContext;
@@ -239,15 +236,11 @@
         Collection<String> dvNames = reader.getFieldNames(FieldOption.DOC_VALUES);
         mergeState.fieldInfos.addOrUpdate(dvNames, false);
         for (String dvName : dvNames) {
-<<<<<<< HEAD
           FieldInfo merged = mergeState.fieldInfos.fieldInfo(dvName);
           IndexDocValues docValues = reader.docValues(dvName);
           merged.setDocValuesType(docValues.type());
           TypePromoter previous = docValuesTypes.get(merged);
           docValuesTypes.put(merged, mergeDocValuesType(previous, docValues));
-=======
-          mergeState.fieldInfos.fieldInfo(dvName).setDocValues(reader.docValues(dvName).type());
->>>>>>> 5e8c223b
         }
       }
     }
