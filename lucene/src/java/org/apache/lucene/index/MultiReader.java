package org.apache.lucene.index;

/**
 * Licensed to the Apache Software Foundation (ASF) under one or more
 * contributor license agreements.  See the NOTICE file distributed with
 * this work for additional information regarding copyright ownership.
 * The ASF licenses this file to You under the Apache License, Version 2.0
 * (the "License"); you may not use this file except in compliance with
 * the License.  You may obtain a copy of the License at
 *
 *     http://www.apache.org/licenses/LICENSE-2.0
 *
 * Unless required by applicable law or agreed to in writing, software
 * distributed under the License is distributed on an "AS IS" BASIS,
 * WITHOUT WARRANTIES OR CONDITIONS OF ANY KIND, either express or implied.
 * See the License for the specific language governing permissions and
 * limitations under the License.
 */

import java.io.IOException;
import java.util.Collection;
import java.util.concurrent.ConcurrentHashMap;

<<<<<<< HEAD
import org.apache.lucene.index.codecs.PerDocProducer;
=======
>>>>>>> 3899e18c
import org.apache.lucene.util.Bits;
import org.apache.lucene.util.BytesRef;
import org.apache.lucene.util.MapBackedSet;

/** An IndexReader which reads multiple indexes, appending
 *  their content. */
public class MultiReader extends BaseMultiReader<IndexReader> {
  private final boolean[] decrefOnClose; // remember which subreaders to decRef on close
  
 /**
  * <p>Construct a MultiReader aggregating the named set of (sub)readers.
  * <p>Note that all subreaders are closed if this Multireader is closed.</p>
  * @param subReaders set of (sub)readers
  */
  public MultiReader(IndexReader... subReaders) throws IOException {
    this(subReaders, true);
  }

  /**
   * <p>Construct a MultiReader aggregating the named set of (sub)readers.
   * @param subReaders set of (sub)readers
   * @param closeSubReaders indicates whether the subreaders should be closed
   * when this MultiReader is closed
   */
  public MultiReader(IndexReader[] subReaders, boolean closeSubReaders) throws IOException {
    super(subReaders.clone());
    readerFinishedListeners = new MapBackedSet<ReaderFinishedListener>(new ConcurrentHashMap<ReaderFinishedListener,Boolean>());
    decrefOnClose = new boolean[subReaders.length];
    for (int i = 0; i < subReaders.length; i++) {
      if (!closeSubReaders) {
        subReaders[i].incRef();
        decrefOnClose[i] = true;
      } else {
        decrefOnClose[i] = false;
      }
    }
  }
  
  // used only by openIfChaged
  private MultiReader(IndexReader[] subReaders, boolean[] decrefOnClose,
                      Collection<ReaderFinishedListener> readerFinishedListeners)
                      throws IOException {
    super(subReaders);
    this.decrefOnClose = decrefOnClose;
    this.readerFinishedListeners = readerFinishedListeners;
  }

  @Override
  protected synchronized IndexReader doOpenIfChanged() throws CorruptIndexException, IOException {
    return doReopen(false);
  }
  
  @Override
  public synchronized Object clone() {
    try {
      return doReopen(true);
    } catch (Exception ex) {
      throw new RuntimeException(ex);
    }
  }

  private IndexReader doReopen(boolean doClone) throws CorruptIndexException, IOException {
    ensureOpen();
    
    boolean changed = false;
    IndexReader[] newSubReaders = new IndexReader[subReaders.length];
    
    boolean success = false;
    try {
      for (int i = 0; i < subReaders.length; i++) {
        if (doClone) {
          newSubReaders[i] = (IndexReader) subReaders[i].clone();
          changed = true;
        } else {
          final IndexReader newSubReader = IndexReader.openIfChanged(subReaders[i]);
          if (newSubReader != null) {
            newSubReaders[i] = newSubReader;
            changed = true;
          } else {
            newSubReaders[i] = subReaders[i];
          }
        }
      }
      success = true;
    } finally {
      if (!success && changed) {
        for (int i = 0; i < newSubReaders.length; i++) {
          if (newSubReaders[i] != subReaders[i]) {
            try {
              newSubReaders[i].close();
            } catch (IOException ignore) {
              // keep going - we want to clean up as much as possible
            }
          }
        }
      }
    }

    if (changed) {
      boolean[] newDecrefOnClose = new boolean[subReaders.length];
      for (int i = 0; i < subReaders.length; i++) {
        if (newSubReaders[i] == subReaders[i]) {
          newSubReaders[i].incRef();
          newDecrefOnClose[i] = true;
        }
      }
      return new MultiReader(newSubReaders, newDecrefOnClose, readerFinishedListeners);
    } else {
      return null;
    }
  }

  @Override
  protected synchronized void doClose() throws IOException {
    IOException ioe = null;
    for (int i = 0; i < subReaders.length; i++) {
      try {
        if (decrefOnClose[i]) {
          subReaders[i].decRef();
        } else {
          subReaders[i].close();
        }
      } catch (IOException e) {
        if (ioe == null) ioe = e;
      }
    }
    // throw the first exception
    if (ioe != null) throw ioe;
  }
  
  @Override
  public boolean isCurrent() throws CorruptIndexException, IOException {
    ensureOpen();
    for (int i = 0; i < subReaders.length; i++) {
      if (!subReaders[i].isCurrent()) {
        return false;
      }
    }
    
    // all subreaders are up to date
    return true;
  }
  
  /** Not implemented.
   * @throws UnsupportedOperationException
   */
  @Override
  public long getVersion() {
    throw new UnsupportedOperationException("MultiReader does not support this method.");
  }

  @Override
  public void addReaderFinishedListener(ReaderFinishedListener listener) {
    super.addReaderFinishedListener(listener);
    for(IndexReader sub : subReaders) {
      sub.addReaderFinishedListener(listener);
    }
  }

  @Override
  public void removeReaderFinishedListener(ReaderFinishedListener listener) {
    super.removeReaderFinishedListener(listener);
    for(IndexReader sub : subReaders) {
      sub.removeReaderFinishedListener(listener);
    }
  }

<<<<<<< HEAD
  @Override
  public DocValues docValues(String field) throws IOException {
    throw new UnsupportedOperationException("please use MultiDocValues#getDocValues, or wrap your IndexReader with SlowMultiReaderWrapper, if you really need a top level DocValues");
  }
=======
>>>>>>> 3899e18c
}<|MERGE_RESOLUTION|>--- conflicted
+++ resolved
@@ -21,12 +21,6 @@
 import java.util.Collection;
 import java.util.concurrent.ConcurrentHashMap;
 
-<<<<<<< HEAD
-import org.apache.lucene.index.codecs.PerDocProducer;
-=======
->>>>>>> 3899e18c
-import org.apache.lucene.util.Bits;
-import org.apache.lucene.util.BytesRef;
 import org.apache.lucene.util.MapBackedSet;
 
 /** An IndexReader which reads multiple indexes, appending
@@ -191,12 +185,4 @@
       sub.removeReaderFinishedListener(listener);
     }
   }
-
-<<<<<<< HEAD
-  @Override
-  public DocValues docValues(String field) throws IOException {
-    throw new UnsupportedOperationException("please use MultiDocValues#getDocValues, or wrap your IndexReader with SlowMultiReaderWrapper, if you really need a top level DocValues");
-  }
-=======
->>>>>>> 3899e18c
 }