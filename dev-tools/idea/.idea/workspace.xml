<?xml version="1.0" encoding="UTF-8"?>
<project version="4">
  <component name="RunManager" selected="JUnit.lucene">
    <configuration default="false" name="analysis-extras contrib" type="JUnit" factoryName="JUnit">
      <module name="analysis-extras" />
      <option name="TEST_OBJECT" value="package" />
      <option name="WORKING_DIRECTORY" value="file://$PROJECT_DIR$/solr/build/contrib/analysis-extras" />
      <option name="VM_PARAMETERS" value="-ea -Dtests.luceneMatchVersion=4.0 -DtempDir=temp -Djetty.testMode=1 -Djetty.insecurerandom=1 -Dsolr.directoryFactory=org.apache.solr.core.MockDirectoryFactory" />
      <option name="TEST_SEARCH_SCOPE"><value defaultName="singleModule" /></option>
    </configuration>
    <configuration default="false" name="benchmark module" type="JUnit" factoryName="JUnit">
      <module name="benchmark" />
      <option name="TEST_OBJECT" value="package" />
      <option name="WORKING_DIRECTORY" value="file://$PROJECT_DIR$/modules/benchmark/build" />
      <option name="VM_PARAMETERS" value="-ea -DtempDir=temp" />
      <option name="TEST_SEARCH_SCOPE"><value defaultName="singleModule" /></option>
    </configuration>
    <configuration default="false" name="clustering contrib" type="JUnit" factoryName="JUnit">
      <module name="clustering" />
      <option name="TEST_OBJECT" value="package" />
      <option name="WORKING_DIRECTORY" value="file://$PROJECT_DIR$/solr/build/contrib/clustering" />
      <option name="VM_PARAMETERS" value="-ea -Dtests.luceneMatchVersion=4.0 -DtempDir=temp -Djetty.testMode=1 -Djetty.insecurerandom=1 -Dsolr.directoryFactory=org.apache.solr.core.MockDirectoryFactory" />
      <option name="TEST_SEARCH_SCOPE"><value defaultName="singleModule" /></option>
    </configuration>
    <configuration default="false" name="common analysis module" type="JUnit" factoryName="JUnit">
      <module name="analysis-common" />
      <option name="TEST_OBJECT" value="package" />
      <option name="WORKING_DIRECTORY" value="file://$PROJECT_DIR$/modules/analysis/build/common" />
      <option name="VM_PARAMETERS" value="-ea  -DtempDir=temp" />
      <option name="TEST_SEARCH_SCOPE"><value defaultName="singleModule" /></option>
    </configuration>
    <configuration default="false" name="dataimporthandler contrib" type="JUnit" factoryName="JUnit">
      <module name="dataimporthandler" />
      <option name="TEST_OBJECT" value="package" />
      <option name="WORKING_DIRECTORY" value="file://$PROJECT_DIR$/solr/build/contrib/dataimporthandler" />
      <option name="VM_PARAMETERS" value="-ea -DtempDir=temp -Djetty.testMode=1 -Djetty.insecurerandom=1 -Dsolr.directoryFactory=org.apache.solr.core.MockDirectoryFactory" />
      <option name="TEST_SEARCH_SCOPE"><value defaultName="singleModule" /></option>
    </configuration>
    <configuration default="false" name="dataimporthandler-extras contrib" type="JUnit" factoryName="JUnit">
      <module name="dataimporthandler-extras" />
      <option name="TEST_OBJECT" value="package" />
      <option name="WORKING_DIRECTORY" value="file://$PROJECT_DIR$/solr/build/contrib/dataimporthandler-extras" />
      <option name="VM_PARAMETERS" value="-ea -DtempDir=temp -Djetty.testMode=1 -Djetty.insecurerandom=1 -Dsolr.directoryFactory=org.apache.solr.core.MockDirectoryFactory" />
      <option name="TEST_SEARCH_SCOPE"><value defaultName="singleModule" /></option>
    </configuration>
    <configuration default="false" name="extraction contrib" type="JUnit" factoryName="JUnit">
      <module name="extraction" />
      <option name="TEST_OBJECT" value="package" />
      <option name="WORKING_DIRECTORY" value="file://$PROJECT_DIR$/solr/build/contrib/extraction" />
      <option name="VM_PARAMETERS" value="-ea -DtempDir=temp -Djetty.testMode=1 -Djetty.insecurerandom=1 -Dsolr.directoryFactory=org.apache.solr.core.MockDirectoryFactory" />
      <option name="TEST_SEARCH_SCOPE"><value defaultName="singleModule" /></option>
    </configuration>
    <configuration default="false" name="facet module" type="JUnit" factoryName="JUnit">
      <module name="facet" />
      <option name="TEST_OBJECT" value="package" />
      <option name="WORKING_DIRECTORY" value="file://$PROJECT_DIR$/modules/facet/build" />
      <option name="VM_PARAMETERS" value="-ea -DtempDir=temp" />
      <option name="TEST_SEARCH_SCOPE"><value defaultName="singleModule" /></option>
    </configuration>
    <configuration default="false" name="grouping module" type="JUnit" factoryName="JUnit">
      <module name="grouping" />
      <option name="TEST_OBJECT" value="package" />
      <option name="WORKING_DIRECTORY" value="file://$PROJECT_DIR$/modules/grouping/build" />
      <option name="VM_PARAMETERS" value="-ea -DtempDir=temp" />
      <option name="TEST_SEARCH_SCOPE"><value defaultName="singleModule" /></option>
    </configuration>
    <configuration default="false" name="highlighter contrib" type="JUnit" factoryName="JUnit">
      <module name="highlighter" />
      <option name="TEST_OBJECT" value="package" />
      <option name="WORKING_DIRECTORY" value="file://$PROJECT_DIR$/lucene/build/contrib/highlighter" />
      <option name="VM_PARAMETERS" value="-ea -DtempDir=temp" />
      <option name="TEST_SEARCH_SCOPE"><value defaultName="singleModule" /></option>
    </configuration>
    <configuration default="false" name="icu analysis module" type="JUnit" factoryName="JUnit">
      <module name="icu" />
      <option name="TEST_OBJECT" value="package" />
      <option name="WORKING_DIRECTORY" value="file://$PROJECT_DIR$/modules/analysis/build/icu" />
      <option name="VM_PARAMETERS" value="-ea -DtempDir=temp" />
      <option name="TEST_SEARCH_SCOPE"><value defaultName="singleModule" /></option>
    </configuration>
    <configuration default="false" name="instantiated contrib" type="JUnit" factoryName="JUnit">
      <module name="instantiated" />
      <option name="TEST_OBJECT" value="package" />
      <option name="WORKING_DIRECTORY" value="file://$PROJECT_DIR$/lucene/build/contrib/instantiated" />
      <option name="VM_PARAMETERS" value="-ea -DtempDir=temp" />
      <option name="TEST_SEARCH_SCOPE"><value defaultName="singleModule" /></option>
    </configuration>
    <configuration default="false" name="join module" type="JUnit" factoryName="JUnit">
      <module name="join" />
      <option name="TEST_OBJECT" value="package" />
      <option name="WORKING_DIRECTORY" value="file://$PROJECT_DIR$/modules/join/build" />
      <option name="VM_PARAMETERS" value="-ea -DtempDir=temp" />
      <option name="TEST_SEARCH_SCOPE"><value defaultName="singleModule" /></option>
    </configuration>
    <configuration default="false" name="lucene" type="JUnit" factoryName="JUnit">
      <module name="lucene" />
      <option name="TEST_OBJECT" value="package" />
      <option name="WORKING_DIRECTORY" value="file://$PROJECT_DIR$/lucene/build" />
      <option name="VM_PARAMETERS" value="-ea -Dlucene.version=4.0-SNAPSHOT -DtempDir=temp" />
      <option name="TEST_SEARCH_SCOPE"><value defaultName="singleModule" /></option>
    </configuration>
    <configuration default="false" name="memory contrib" type="JUnit" factoryName="JUnit">
      <module name="memory" />
      <option name="TEST_OBJECT" value="package" />
      <option name="WORKING_DIRECTORY" value="file://$PROJECT_DIR$/lucene/build/contrib/memory" />
      <option name="VM_PARAMETERS" value="-ea -DtempDir=temp" />
      <option name="TEST_SEARCH_SCOPE"><value defaultName="singleModule" /></option>
    </configuration>
    <configuration default="false" name="misc contrib" type="JUnit" factoryName="JUnit">
      <module name="misc" />
      <option name="TEST_OBJECT" value="package" />
      <option name="WORKING_DIRECTORY" value="file://$PROJECT_DIR$/lucene/build/contrib/misc" />
      <option name="VM_PARAMETERS" value="-ea -DtempDir=temp" />
      <option name="TEST_SEARCH_SCOPE"><value defaultName="singleModule" /></option>
    </configuration>
    <configuration default="false" name="morfologik analysis module" type="JUnit" factoryName="JUnit">
      <module name="morfologik" />
      <option name="TEST_OBJECT" value="package" />
      <option name="WORKING_DIRECTORY" value="file://$PROJECT_DIR$/modules/analysis/build/morfologik" />
      <option name="VM_PARAMETERS" value="-ea -DtempDir=temp" />
      <option name="TEST_SEARCH_SCOPE"><value defaultName="singleModule" /></option>
    </configuration>
    <configuration default="false" name="phonetic analysis module" type="JUnit" factoryName="JUnit">
      <module name="phonetic" />
      <option name="TEST_OBJECT" value="package" />
      <option name="WORKING_DIRECTORY" value="file://$PROJECT_DIR$/modules/analysis/build/phonetic" />
      <option name="VM_PARAMETERS" value="-ea -DtempDir=temp" />
      <option name="TEST_SEARCH_SCOPE"><value defaultName="singleModule" /></option>
    </configuration>
    <configuration default="false" name="queries contrib" type="JUnit" factoryName="JUnit">
      <module name="queries-contrib" />
      <option name="TEST_OBJECT" value="package" />
      <option name="WORKING_DIRECTORY" value="file://$PROJECT_DIR$/lucene/build/contrib/queries" />
      <option name="VM_PARAMETERS" value="-ea -DtempDir=temp" />
      <option name="TEST_SEARCH_SCOPE"><value defaultName="singleModule" /></option>
    </configuration>
    <configuration default="false" name="queries module" type="JUnit" factoryName="JUnit">
      <module name="queries" />
      <option name="TEST_OBJECT" value="package" />
      <option name="WORKING_DIRECTORY" value="file://$PROJECT_DIR$/modules/queries/build" />
      <option name="VM_PARAMETERS" value="-ea -DtempDir=temp" />
      <option name="TEST_SEARCH_SCOPE"><value defaultName="singleModule" /></option>
    </configuration>
    <configuration default="false" name="queryparser contrib" type="JUnit" factoryName="JUnit">
      <module name="queryparser" />
      <option name="TEST_OBJECT" value="package" />
      <option name="WORKING_DIRECTORY" value="file://$PROJECT_DIR$/lucene/build/contrib/queryparser" />
      <option name="VM_PARAMETERS" value="-ea -DtempDir=temp" />
      <option name="TEST_SEARCH_SCOPE"><value defaultName="singleModule" /></option>
    </configuration>
    <configuration default="false" name="smartcn analysis module" type="JUnit" factoryName="JUnit">
      <module name="smartcn" />
      <option name="TEST_OBJECT" value="package" />
      <option name="WORKING_DIRECTORY" value="file://$PROJECT_DIR$/modules/analysis/build/smartcn" />
      <option name="VM_PARAMETERS" value="-ea -DtempDir=temp" />
      <option name="TEST_SEARCH_SCOPE"><value defaultName="singleModule" /></option>
    </configuration>
    <configuration default="false" name="solr" type="JUnit" factoryName="JUnit">
      <module name="solr" />
      <option name="TEST_OBJECT" value="package" />
      <option name="WORKING_DIRECTORY" value="file://$PROJECT_DIR$/solr/build/tests/solr" />
      <option name="VM_PARAMETERS" value="-ea -Dtests.luceneMatchVersion=4.0 -DtempDir=temp -Djetty.testMode=1 -Djetty.insecurerandom=1 -Dsolr.directoryFactory=org.apache.solr.core.MockDirectoryFactory" />
      <option name="TEST_SEARCH_SCOPE"><value defaultName="singleModule" /></option>
    </configuration>
    <configuration default="false" name="spatial contrib" type="JUnit" factoryName="JUnit">
      <module name="spatial" />
      <option name="TEST_OBJECT" value="package" />
      <option name="WORKING_DIRECTORY" value="file://$PROJECT_DIR$/lucene/build/contrib/spatial" />
      <option name="VM_PARAMETERS" value="-ea -DtempDir=temp" />
      <option name="TEST_SEARCH_SCOPE"><value defaultName="singleModule" /></option>
    </configuration>
    <configuration default="false" name="stempel analysis module" type="JUnit" factoryName="JUnit">
      <module name="stempel" />
      <option name="TEST_OBJECT" value="package" />
      <option name="WORKING_DIRECTORY" value="file://$PROJECT_DIR$/modules/analysis/build/stempel" />
      <option name="VM_PARAMETERS" value="-ea -DtempDir=temp" />
      <option name="TEST_SEARCH_SCOPE"><value defaultName="singleModule" /></option>
    </configuration>
    <configuration default="false" name="suggest module" type="JUnit" factoryName="JUnit">
      <module name="suggest" />
      <option name="TEST_OBJECT" value="package" />
      <option name="WORKING_DIRECTORY" value="file://$PROJECT_DIR$/modules/suggest/build" />
      <option name="VM_PARAMETERS" value="-ea -DtempDir=temp" />
      <option name="TEST_SEARCH_SCOPE"><value defaultName="singleModule" /></option>
    </configuration>
    <configuration default="false" name="uima contrib" type="JUnit" factoryName="JUnit">
      <module name="uima" />
      <option name="TEST_OBJECT" value="package" />
      <option name="WORKING_DIRECTORY" value="file://$PROJECT_DIR$/solr/build/contrib/uima" />
      <option name="VM_PARAMETERS" value="-ea -Dtests.luceneMatchVersion=4.0 -DtempDir=temp -Djetty.testMode=1 -Djetty.insecurerandom=1 -Dsolr.directoryFactory=org.apache.solr.core.MockDirectoryFactory" />
      <option name="TEST_SEARCH_SCOPE"><value defaultName="singleModule" /></option>
    </configuration>
    <configuration default="false" name="wordnet contrib" type="JUnit" factoryName="JUnit">
      <module name="wordnet" />
      <option name="TEST_OBJECT" value="package" />
      <option name="WORKING_DIRECTORY" value="file://$PROJECT_DIR$/lucene/build/contrib/wordnet" />
      <option name="VM_PARAMETERS" value="-ea -DtempDir=temp" />
      <option name="TEST_SEARCH_SCOPE"><value defaultName="singleModule" /></option>
    </configuration>
    <configuration default="false" name="xml-query-parser contrib" type="JUnit" factoryName="JUnit">
      <module name="xml-query-parser" />
      <option name="TEST_OBJECT" value="package" />
      <option name="WORKING_DIRECTORY" value="file://$PROJECT_DIR$/lucene/build/contrib/xml-query-parser" />
      <option name="VM_PARAMETERS" value="-ea -DtempDir=temp" />
      <option name="TEST_SEARCH_SCOPE"><value defaultName="singleModule" /></option>
    </configuration>
    <list size="29">
      <item index="0" class="java.lang.String" itemvalue="JUnit.analysis-extras contrib" />
      <item index="1" class="java.lang.String" itemvalue="JUnit.benchmark module" />
      <item index="2" class="java.lang.String" itemvalue="JUnit.clustering contrib" />
<<<<<<< HEAD
      <item index="3" class="java.lang.String" itemvalue="JUnit.common module" />
      <item index="4" class="java.lang.String" itemvalue="JUnit.common analysis module" />
      <item index="5" class="java.lang.String" itemvalue="JUnit.dataimporthandler contrib" />
      <item index="6" class="java.lang.String" itemvalue="JUnit.dataimporthandler-extras contrib" />
      <item index="7" class="java.lang.String" itemvalue="JUnit.extraction contrib" />
=======
      <item index="3" class="java.lang.String" itemvalue="JUnit.common analysis module" />
      <item index="4" class="java.lang.String" itemvalue="JUnit.dataimporthandler contrib" />
      <item index="5" class="java.lang.String" itemvalue="JUnit.extraction contrib" />
      <item index="6" class="java.lang.String" itemvalue="JUnit.extras from dataimporthandler contrib" />
      <item index="7" class="java.lang.String" itemvalue="JUnit.facet module" />
>>>>>>> 18cbe7ce
      <item index="8" class="java.lang.String" itemvalue="JUnit.grouping module" />
      <item index="9" class="java.lang.String" itemvalue="JUnit.highlighter contrib" />
      <item index="10" class="java.lang.String" itemvalue="JUnit.icu analysis module" />
      <item index="11" class="java.lang.String" itemvalue="JUnit.instantiated contrib" />
      <item index="12" class="java.lang.String" itemvalue="JUnit.join module" />
      <item index="13" class="java.lang.String" itemvalue="JUnit.lucene" />
      <item index="14" class="java.lang.String" itemvalue="JUnit.memory contrib" />
      <item index="15" class="java.lang.String" itemvalue="JUnit.misc contrib" />
      <item index="16" class="java.lang.String" itemvalue="JUnit.morfologik analysis module" />
      <item index="17" class="java.lang.String" itemvalue="JUnit.phonetic analysis module" />
      <item index="18" class="java.lang.String" itemvalue="JUnit.queries contrib" />
      <item index="19" class="java.lang.String" itemvalue="JUnit.queries module" />
      <item index="20" class="java.lang.String" itemvalue="JUnit.queryparser contrib" />
      <item index="21" class="java.lang.String" itemvalue="JUnit.smartcn analysis module" />
      <item index="22" class="java.lang.String" itemvalue="JUnit.solr" />
      <item index="23" class="java.lang.String" itemvalue="JUnit.spatial contrib" />
      <item index="24" class="java.lang.String" itemvalue="JUnit.stempel analysis module" />
      <item index="25" class="java.lang.String" itemvalue="JUnit.suggest module" />
      <item index="26" class="java.lang.String" itemvalue="JUnit.uima contrib" />
      <item index="27" class="java.lang.String" itemvalue="JUnit.wordnet contrib" />
      <item index="28" class="java.lang.String" itemvalue="JUnit.xml-query-parser contrib" />
    </list>
  </component>
</project><|MERGE_RESOLUTION|>--- conflicted
+++ resolved
@@ -50,13 +50,6 @@
       <option name="VM_PARAMETERS" value="-ea -DtempDir=temp -Djetty.testMode=1 -Djetty.insecurerandom=1 -Dsolr.directoryFactory=org.apache.solr.core.MockDirectoryFactory" />
       <option name="TEST_SEARCH_SCOPE"><value defaultName="singleModule" /></option>
     </configuration>
-    <configuration default="false" name="facet module" type="JUnit" factoryName="JUnit">
-      <module name="facet" />
-      <option name="TEST_OBJECT" value="package" />
-      <option name="WORKING_DIRECTORY" value="file://$PROJECT_DIR$/modules/facet/build" />
-      <option name="VM_PARAMETERS" value="-ea -DtempDir=temp" />
-      <option name="TEST_SEARCH_SCOPE"><value defaultName="singleModule" /></option>
-    </configuration>
     <configuration default="false" name="grouping module" type="JUnit" factoryName="JUnit">
       <module name="grouping" />
       <option name="TEST_OBJECT" value="package" />
@@ -85,13 +78,6 @@
       <option name="VM_PARAMETERS" value="-ea -DtempDir=temp" />
       <option name="TEST_SEARCH_SCOPE"><value defaultName="singleModule" /></option>
     </configuration>
-    <configuration default="false" name="join module" type="JUnit" factoryName="JUnit">
-      <module name="join" />
-      <option name="TEST_OBJECT" value="package" />
-      <option name="WORKING_DIRECTORY" value="file://$PROJECT_DIR$/modules/join/build" />
-      <option name="VM_PARAMETERS" value="-ea -DtempDir=temp" />
-      <option name="TEST_SEARCH_SCOPE"><value defaultName="singleModule" /></option>
-    </configuration>
     <configuration default="false" name="lucene" type="JUnit" factoryName="JUnit">
       <module name="lucene" />
       <option name="TEST_OBJECT" value="package" />
@@ -113,13 +99,6 @@
       <option name="VM_PARAMETERS" value="-ea -DtempDir=temp" />
       <option name="TEST_SEARCH_SCOPE"><value defaultName="singleModule" /></option>
     </configuration>
-    <configuration default="false" name="morfologik analysis module" type="JUnit" factoryName="JUnit">
-      <module name="morfologik" />
-      <option name="TEST_OBJECT" value="package" />
-      <option name="WORKING_DIRECTORY" value="file://$PROJECT_DIR$/modules/analysis/build/morfologik" />
-      <option name="VM_PARAMETERS" value="-ea -DtempDir=temp" />
-      <option name="TEST_SEARCH_SCOPE"><value defaultName="singleModule" /></option>
-    </configuration>
     <configuration default="false" name="phonetic analysis module" type="JUnit" factoryName="JUnit">
       <module name="phonetic" />
       <option name="TEST_OBJECT" value="package" />
@@ -204,44 +183,33 @@
       <option name="VM_PARAMETERS" value="-ea -DtempDir=temp" />
       <option name="TEST_SEARCH_SCOPE"><value defaultName="singleModule" /></option>
     </configuration>
-    <list size="29">
+    <list size="26">
       <item index="0" class="java.lang.String" itemvalue="JUnit.analysis-extras contrib" />
       <item index="1" class="java.lang.String" itemvalue="JUnit.benchmark module" />
       <item index="2" class="java.lang.String" itemvalue="JUnit.clustering contrib" />
-<<<<<<< HEAD
-      <item index="3" class="java.lang.String" itemvalue="JUnit.common module" />
-      <item index="4" class="java.lang.String" itemvalue="JUnit.common analysis module" />
-      <item index="5" class="java.lang.String" itemvalue="JUnit.dataimporthandler contrib" />
-      <item index="6" class="java.lang.String" itemvalue="JUnit.dataimporthandler-extras contrib" />
-      <item index="7" class="java.lang.String" itemvalue="JUnit.extraction contrib" />
-=======
       <item index="3" class="java.lang.String" itemvalue="JUnit.common analysis module" />
       <item index="4" class="java.lang.String" itemvalue="JUnit.dataimporthandler contrib" />
-      <item index="5" class="java.lang.String" itemvalue="JUnit.extraction contrib" />
-      <item index="6" class="java.lang.String" itemvalue="JUnit.extras from dataimporthandler contrib" />
-      <item index="7" class="java.lang.String" itemvalue="JUnit.facet module" />
->>>>>>> 18cbe7ce
-      <item index="8" class="java.lang.String" itemvalue="JUnit.grouping module" />
-      <item index="9" class="java.lang.String" itemvalue="JUnit.highlighter contrib" />
-      <item index="10" class="java.lang.String" itemvalue="JUnit.icu analysis module" />
-      <item index="11" class="java.lang.String" itemvalue="JUnit.instantiated contrib" />
-      <item index="12" class="java.lang.String" itemvalue="JUnit.join module" />
-      <item index="13" class="java.lang.String" itemvalue="JUnit.lucene" />
-      <item index="14" class="java.lang.String" itemvalue="JUnit.memory contrib" />
-      <item index="15" class="java.lang.String" itemvalue="JUnit.misc contrib" />
-      <item index="16" class="java.lang.String" itemvalue="JUnit.morfologik analysis module" />
-      <item index="17" class="java.lang.String" itemvalue="JUnit.phonetic analysis module" />
-      <item index="18" class="java.lang.String" itemvalue="JUnit.queries contrib" />
-      <item index="19" class="java.lang.String" itemvalue="JUnit.queries module" />
-      <item index="20" class="java.lang.String" itemvalue="JUnit.queryparser contrib" />
-      <item index="21" class="java.lang.String" itemvalue="JUnit.smartcn analysis module" />
-      <item index="22" class="java.lang.String" itemvalue="JUnit.solr" />
-      <item index="23" class="java.lang.String" itemvalue="JUnit.spatial contrib" />
-      <item index="24" class="java.lang.String" itemvalue="JUnit.stempel analysis module" />
-      <item index="25" class="java.lang.String" itemvalue="JUnit.suggest module" />
-      <item index="26" class="java.lang.String" itemvalue="JUnit.uima contrib" />
-      <item index="27" class="java.lang.String" itemvalue="JUnit.wordnet contrib" />
-      <item index="28" class="java.lang.String" itemvalue="JUnit.xml-query-parser contrib" />
+      <item index="5" class="java.lang.String" itemvalue="JUnit.dataimporthandler-extras contrib" />
+      <item index="6" class="java.lang.String" itemvalue="JUnit.extraction contrib" />
+      <item index="7" class="java.lang.String" itemvalue="JUnit.grouping module" />
+      <item index="8" class="java.lang.String" itemvalue="JUnit.highlighter contrib" />
+      <item index="9" class="java.lang.String" itemvalue="JUnit.icu analysis module" />
+      <item index="10" class="java.lang.String" itemvalue="JUnit.instantiated contrib" />
+      <item index="11" class="java.lang.String" itemvalue="JUnit.lucene" />
+      <item index="12" class="java.lang.String" itemvalue="JUnit.memory contrib" />
+      <item index="13" class="java.lang.String" itemvalue="JUnit.misc contrib" />
+      <item index="14" class="java.lang.String" itemvalue="JUnit.phonetic analysis module" />
+      <item index="15" class="java.lang.String" itemvalue="JUnit.queries contrib" />
+      <item index="16" class="java.lang.String" itemvalue="JUnit.queries module" />
+      <item index="17" class="java.lang.String" itemvalue="JUnit.queryparser contrib" />
+      <item index="18" class="java.lang.String" itemvalue="JUnit.smartcn analysis module" />
+      <item index="19" class="java.lang.String" itemvalue="JUnit.solr" />
+      <item index="20" class="java.lang.String" itemvalue="JUnit.spatial contrib" />
+      <item index="21" class="java.lang.String" itemvalue="JUnit.stempel analysis module" />
+      <item index="22" class="java.lang.String" itemvalue="JUnit.suggest module" />
+      <item index="23" class="java.lang.String" itemvalue="JUnit.uima contrib" />
+      <item index="24" class="java.lang.String" itemvalue="JUnit.wordnet contrib" />
+      <item index="25" class="java.lang.String" itemvalue="JUnit.xml-query-parser contrib" />
     </list>
   </component>
 </project>