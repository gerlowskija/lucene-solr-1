/*
 * Licensed to the Apache Software Foundation (ASF) under one or more
 * contributor license agreements.  See the NOTICE file distributed with
 * this work for additional information regarding copyright ownership.
 * The ASF licenses this file to You under the Apache License, Version 2.0
 * (the "License"); you may not use this file except in compliance with
 * the License.  You may obtain a copy of the License at
 *
 *     http://www.apache.org/licenses/LICENSE-2.0
 *
 * Unless required by applicable law or agreed to in writing, software
 * distributed under the License is distributed on an "AS IS" BASIS,
 * WITHOUT WARRANTIES OR CONDITIONS OF ANY KIND, either express or implied.
 * See the License for the specific language governing permissions and
 * limitations under the License.
 */
package org.apache.solr.update.processor;

import static org.apache.solr.common.params.CommonParams.DISTRIB;
import static org.apache.solr.update.processor.DistributingUpdateProcessorFactory.DISTRIB_UPDATE_PARAM;

import java.io.IOException;
import java.lang.invoke.MethodHandles;
import java.util.ArrayList;
import java.util.Arrays;
import java.util.Collection;
import java.util.Collections;
import java.util.EnumSet;
import java.util.HashMap;
import java.util.HashSet;
import java.util.List;
import java.util.Map;
import java.util.Map.Entry;
import java.util.Set;
import java.util.concurrent.TimeUnit;
import java.util.concurrent.atomic.AtomicInteger;
import java.util.concurrent.locks.ReentrantLock;

import org.apache.lucene.util.BytesRef;
import org.apache.lucene.util.CharsRefBuilder;
import org.apache.solr.client.solrj.SolrRequest;
import org.apache.solr.client.solrj.SolrServerException;
import org.apache.solr.client.solrj.SolrRequest.METHOD;
import org.apache.solr.client.solrj.impl.HttpSolrClient;
import org.apache.solr.client.solrj.request.GenericSolrRequest;
import org.apache.solr.client.solrj.request.UpdateRequest;
import org.apache.solr.client.solrj.response.SimpleSolrResponse;
import org.apache.solr.cloud.CloudDescriptor;
import org.apache.solr.cloud.DistributedQueue;
import org.apache.solr.cloud.Overseer;
import org.apache.solr.cloud.ZkController;
import org.apache.solr.cloud.overseer.OverseerAction;
import org.apache.solr.common.SolrException;
import org.apache.solr.common.SolrException.ErrorCode;
import org.apache.solr.common.SolrInputDocument;
import org.apache.solr.common.SolrInputField;
import org.apache.solr.common.cloud.ClusterState;
import org.apache.solr.common.cloud.CompositeIdRouter;
import org.apache.solr.common.cloud.DocCollection;
import org.apache.solr.common.cloud.DocRouter;
import org.apache.solr.common.cloud.Replica;
import org.apache.solr.common.cloud.RoutingRule;
import org.apache.solr.common.cloud.Slice;
import org.apache.solr.common.cloud.Slice.State;
import org.apache.solr.common.cloud.SolrZkClient;
import org.apache.solr.common.cloud.ZkCoreNodeProps;
import org.apache.solr.common.cloud.ZkStateReader;
import org.apache.solr.common.cloud.ZooKeeperException;
import org.apache.solr.common.params.CommonParams;
import org.apache.solr.common.params.ModifiableSolrParams;
import org.apache.solr.common.params.ShardParams;
import org.apache.solr.common.params.SolrParams;
import org.apache.solr.common.params.UpdateParams;
import org.apache.solr.common.util.Hash;
import org.apache.solr.common.util.NamedList;
import org.apache.solr.common.util.Utils;
import org.apache.solr.core.CoreContainer;
import org.apache.solr.handler.component.RealTimeGetComponent;
import org.apache.solr.request.SolrQueryRequest;
import org.apache.solr.response.SolrQueryResponse;
import org.apache.solr.schema.SchemaField;
import org.apache.solr.update.AddUpdateCommand;
import org.apache.solr.update.CommitUpdateCommand;
import org.apache.solr.update.DeleteUpdateCommand;
import org.apache.solr.update.SolrCmdDistributor;
import org.apache.solr.update.SolrCmdDistributor.Error;
import org.apache.solr.update.SolrCmdDistributor.Node;
import org.apache.solr.update.SolrCmdDistributor.RetryNode;
import org.apache.solr.update.SolrCmdDistributor.StdNode;
import org.apache.solr.update.SolrIndexSplitter;
import org.apache.solr.update.UpdateCommand;
import org.apache.solr.update.UpdateHandler;
import org.apache.solr.update.UpdateLog;
import org.apache.solr.update.UpdateShardHandler;
import org.apache.solr.update.VersionBucket;
import org.apache.solr.update.VersionInfo;
import org.apache.solr.util.TestInjection;
import org.apache.solr.util.TimeOut;
import org.apache.zookeeper.KeeperException;
import org.slf4j.Logger;
import org.slf4j.LoggerFactory;

// NOT mt-safe... create a new processor for each add thread
// TODO: we really should not wait for distrib after local? unless a certain replication factor is asked for
public class DistributedUpdateProcessor extends UpdateRequestProcessor {

  final static String PARAM_WHITELIST_CTX_KEY = DistributedUpdateProcessor.class + "PARAM_WHITELIST_CTX_KEY";
  public static final String DISTRIB_FROM_SHARD = "distrib.from.shard";
  public static final String DISTRIB_FROM_COLLECTION = "distrib.from.collection";
  public static final String DISTRIB_FROM_PARENT = "distrib.from.parent";
  public static final String DISTRIB_FROM = "distrib.from";
  public static final String DISTRIB_INPLACE_PREVVERSION = "distrib.inplace.prevversion";
  private static final String TEST_DISTRIB_SKIP_SERVERS = "test.distrib.skip.servers";
  private static final Logger log = LoggerFactory.getLogger(MethodHandles.lookup().lookupClass());

  /**
   * Values this processor supports for the <code>DISTRIB_UPDATE_PARAM</code>.
   * This is an implementation detail exposed solely for tests.
   * 
   * @see DistributingUpdateProcessorFactory#DISTRIB_UPDATE_PARAM
   */
  public static enum DistribPhase {
    NONE, TOLEADER, FROMLEADER;

    public static DistribPhase parseParam(final String param) {
      if (param == null || param.trim().isEmpty()) {
        return NONE;
      }
      try {
        return valueOf(param);
      } catch (IllegalArgumentException e) {
        throw new SolrException
          (SolrException.ErrorCode.BAD_REQUEST, "Illegal value for " + 
           DISTRIB_UPDATE_PARAM + ": " + param, e);
      }
    }
  }
      
  /**
   * Keeps track of the replication factor achieved for a distributed update request
   * originated in this distributed update processor.
   */
  public static class RequestReplicationTracker {
    int minRf;    
    // if a leader is driving the update request, then this will be non-null
    // however a replica may also be driving the update request (forwards to leaders)
    // in which case we leave this as null so we only count the rf back from the leaders
    String onLeaderShardId;
    // track number of nodes we sent requests to and how many resulted in errors
    // there may be multiple requests per node when processing a batch
    Map<String,AtomicInteger> nodeErrorTracker;
    // if not using DirectUpdates, a leader may end up forwarding to other
    // leaders, so we need to keep the achieved rf for each of those too
    Map<String,Integer> otherLeaderRf;
    
    private RequestReplicationTracker(String shardId, int minRf) {
      this.minRf = minRf;
      this.onLeaderShardId = shardId;
      this.nodeErrorTracker = new HashMap<>(5);
      this.otherLeaderRf = new HashMap<>();
    }

    // gives the replication factor that was achieved for this request
    public int getAchievedRf() {
      // look across all shards to find the minimum achieved replication
      // factor ... unless the client is using direct updates from CloudSolrServer
      // there may be multiple shards at play here
      int achievedRf = 1;
      if (onLeaderShardId != null) {
        synchronized (nodeErrorTracker) {
          for (AtomicInteger nodeErrors : nodeErrorTracker.values()) {
            if (nodeErrors.get() == 0) 
              ++achievedRf;
          }
        }
      } else {
        // the node driving this updateRequest is not a leader and so
        // it only forwards to other leaders, so its local result doesn't count
        achievedRf = Integer.MAX_VALUE;
      }
      
      // min achieved may come from a request to another leader
      synchronized (otherLeaderRf) {
        for (Integer otherRf : otherLeaderRf.values()) {
          if (otherRf < achievedRf)
            achievedRf = otherRf;
        }
      }
      
      return (achievedRf == Integer.MAX_VALUE) ? 1 : achievedRf;
    }    
    
    public void trackRequestResult(Node node, boolean success, Integer rf) {
      String shardId = node.getShardId();      

      if (log.isDebugEnabled())
        log.debug("trackRequestResult("+node+"): success? "+success+" rf="+rf+
            ", shardId="+shardId+" onLeaderShardId="+onLeaderShardId);
      
      if (onLeaderShardId == null || !onLeaderShardId.equals(shardId)) {
        // result from another leader that we forwarded to
        synchronized (otherLeaderRf) {
          otherLeaderRf.put(shardId, rf != null ? rf : new Integer(1));
        }
        return;
      }
      
      if (onLeaderShardId != null) {
        // track result for this leader
        String nodeUrl = node.getUrl();
        AtomicInteger nodeErrors = null;
        // potentially many results flooding into this method from multiple nodes concurrently
        synchronized (nodeErrorTracker) {        
          nodeErrors = nodeErrorTracker.get(nodeUrl);
          if (nodeErrors == null) {
            nodeErrors = new AtomicInteger(0);
            nodeErrorTracker.put(nodeUrl, nodeErrors);      
          }
        }  
        
        if (!success)
          nodeErrors.incrementAndGet();
      }
    }
    
    public String toString() {
      StringBuilder sb = new StringBuilder("RequestReplicationTracker");
      sb.append(": onLeaderShardId=").append(String.valueOf(onLeaderShardId));
      sb.append(", minRf=").append(minRf);
      sb.append(", achievedRf=").append(getAchievedRf());
      return sb.toString();
    }
  }
  
  public static final String COMMIT_END_POINT = "commit_end_point";
  public static final String LOG_REPLAY = "log_replay";

  // used to assert we don't call finish more than once, see finish()
  private boolean finished = false;
  
  private final SolrQueryRequest req;
  private final SolrQueryResponse rsp;
  private final UpdateRequestProcessor next;
  private final AtomicUpdateDocumentMerger docMerger;

  private final UpdateHandler updateHandler;
  private final UpdateLog ulog;
  private final VersionInfo vinfo;
  private final boolean versionsStored;
  private boolean returnVersions = true; // todo: default to false and make configurable

  private NamedList addsResponse = null;
  private NamedList deleteResponse = null;
  private NamedList deleteByQueryResponse = null;
  private CharsRefBuilder scratch;
  
  private final SchemaField idField;
  
  private SolrCmdDistributor cmdDistrib;

  private final boolean zkEnabled;

  private CloudDescriptor cloudDesc;
  private final String collection;
  private final ZkController zkController;
  
  // these are setup at the start of each request processing
  // method in this update processor
  private boolean isLeader = true;
  private boolean forwardToLeader = false;
  private boolean isSubShardLeader = false;
  private List<Node> nodes;

  private UpdateCommand updateCommand;  // the current command this processor is working on.
    
  //used for keeping track of replicas that have processed an add/update from the leader
  private RequestReplicationTracker replicationTracker = null;

  // should we clone the document before sending it to replicas?
  // this is set to true in the constructor if the next processors in the chain
  // are custom and may modify the SolrInputDocument racing with its serialization for replication
  private final boolean cloneRequiredOnLeader;
<<<<<<< HEAD
  private final boolean onlyLeaderIndexes;
=======
  private final Replica.Type replicaType;
>>>>>>> ea79c668

  public DistributedUpdateProcessor(SolrQueryRequest req, SolrQueryResponse rsp, UpdateRequestProcessor next) {
    this(req, rsp, new AtomicUpdateDocumentMerger(req), next);
  }

  /** Specification of AtomicUpdateDocumentMerger is currently experimental.
   * @lucene.experimental
   */
  public DistributedUpdateProcessor(SolrQueryRequest req,
      SolrQueryResponse rsp, AtomicUpdateDocumentMerger docMerger, UpdateRequestProcessor next) {
    super(next);
    this.rsp = rsp;
    this.next = next;
    this.docMerger = docMerger;
    this.idField = req.getSchema().getUniqueKeyField();
    // version init

    this.updateHandler = req.getCore().getUpdateHandler();
    this.ulog = updateHandler.getUpdateLog();
    this.vinfo = ulog == null ? null : ulog.getVersionInfo();
    versionsStored = this.vinfo != null && this.vinfo.getVersionField() != null;
    returnVersions = req.getParams().getBool(UpdateParams.VERSIONS ,false);

    // TODO: better way to get the response, or pass back info to it?
    // SolrRequestInfo reqInfo = returnVersions ? SolrRequestInfo.getRequestInfo() : null;

    this.req = req;
    
    // this should always be used - see filterParams
    DistributedUpdateProcessorFactory.addParamToDistributedRequestWhitelist
      (this.req, UpdateParams.UPDATE_CHAIN, TEST_DISTRIB_SKIP_SERVERS, CommonParams.VERSION_FIELD);

    CoreContainer cc = req.getCore().getCoreContainer();

    this.zkEnabled  = cc.isZooKeeperAware();
    zkController = cc.getZkController();
    if (zkEnabled) {
      cmdDistrib = new SolrCmdDistributor(cc.getUpdateShardHandler());
    }
    //this.rsp = reqInfo != null ? reqInfo.getRsp() : null;
    cloudDesc = req.getCore().getCoreDescriptor().getCloudDescriptor();
    
    if (cloudDesc != null) {
      collection = cloudDesc.getCollectionName();
<<<<<<< HEAD
      ClusterState cstate = zkController.getClusterState();
      DocCollection coll = cstate.getCollection(collection);
      onlyLeaderIndexes = coll.getRealtimeReplicas() == 1;
    } else {
      collection = null;
      onlyLeaderIndexes = false;
=======
      replicaType = cloudDesc.getReplicaType();
    } else {
      collection = null;
      replicaType = Replica.Type.NRT;
>>>>>>> ea79c668
    }

    boolean shouldClone = false;
    UpdateRequestProcessor nextInChain = next;
    while (nextInChain != null)  {
      Class<? extends UpdateRequestProcessor> klass = nextInChain.getClass();
      if (klass != LogUpdateProcessorFactory.LogUpdateProcessor.class
          && klass != RunUpdateProcessor.class
          && klass != TolerantUpdateProcessor.class)  {
        shouldClone = true;
        break;
      }
      nextInChain = nextInChain.next;
    }
    cloneRequiredOnLeader = shouldClone;
  }

  private List<Node> setupRequest(String id, SolrInputDocument doc) {
    return setupRequest(id, doc, null);
  }

  private List<Node> setupRequest(String id, SolrInputDocument doc, String route) {
    List<Node> nodes = null;

    // if we are in zk mode...
    if (zkEnabled) {

      assert TestInjection.injectUpdateRandomPause();
      
      if ((updateCommand.getFlags() & (UpdateCommand.REPLAY | UpdateCommand.PEER_SYNC)) != 0) {
        isLeader = false;     // we actually might be the leader, but we don't want leader-logic for these types of updates anyway.
        forwardToLeader = false;
        return nodes;
      }

      ClusterState cstate = zkController.getClusterState();      
      DocCollection coll = cstate.getCollection(collection);
      Slice slice = coll.getRouter().getTargetSlice(id, doc, route, req.getParams(), coll);

      if (slice == null) {
        // No slice found.  Most strict routers will have already thrown an exception, so a null return is
        // a signal to use the slice of this core.
        // TODO: what if this core is not in the targeted collection?
        String shardId = req.getCore().getCoreDescriptor().getCloudDescriptor().getShardId();
        slice = coll.getSlice(shardId);
        if (slice == null) {
          throw new SolrException(ErrorCode.BAD_REQUEST, "No shard " + shardId + " in " + coll);
        }
      }

      DistribPhase phase =
          DistribPhase.parseParam(req.getParams().get(DISTRIB_UPDATE_PARAM));

      if (DistribPhase.FROMLEADER == phase && !couldIbeSubShardLeader(coll)) {
        if (req.getCore().getCoreDescriptor().getCloudDescriptor().isLeader()) {
          // locally we think we are leader but the request says it came FROMLEADER
          // that could indicate a problem, let the full logic below figure it out
        } else {

          assert TestInjection.injectFailReplicaRequests();
          
          isLeader = false;     // we actually might be the leader, but we don't want leader-logic for these types of updates anyway.
          forwardToLeader = false;
          return nodes;
        }
      }

      String shardId = slice.getName();

      try {
        // Not equivalent to getLeaderProps, which does retries to find a leader.
        // Replica leader = slice.getLeader();
        Replica leaderReplica = zkController.getZkStateReader().getLeaderRetry(
            collection, shardId);
        isLeader = leaderReplica.getName().equals(
            req.getCore().getCoreDescriptor().getCloudDescriptor()
                .getCoreNodeName());

        if (!isLeader) {
          isSubShardLeader = amISubShardLeader(coll, slice, id, doc);
          if (isSubShardLeader) {
            String myShardId = req.getCore().getCoreDescriptor().getCloudDescriptor().getShardId();
            slice = coll.getSlice(myShardId);
            shardId = myShardId;
            leaderReplica = zkController.getZkStateReader().getLeaderRetry(collection, myShardId);
            List<ZkCoreNodeProps> myReplicas = zkController.getZkStateReader()
                .getReplicaProps(collection, shardId, leaderReplica.getName(), null, Replica.State.DOWN);
          }
        }

        doDefensiveChecks(phase);

        // if request is coming from another collection then we want it to be sent to all replicas
        // even if its phase is FROMLEADER
        String fromCollection = updateCommand.getReq().getParams().get(DISTRIB_FROM_COLLECTION);

        if (DistribPhase.FROMLEADER == phase && !isSubShardLeader && fromCollection == null) {
          // we are coming from the leader, just go local - add no urls
          forwardToLeader = false;
        } else if (isLeader || isSubShardLeader) {
          // that means I want to forward onto my replicas...
          // so get the replicas...
          forwardToLeader = false;
          List<ZkCoreNodeProps> replicaProps = zkController.getZkStateReader()
              .getReplicaProps(collection, shardId, leaderReplica.getName(), null, Replica.State.DOWN);

          if (replicaProps != null) {
            if (nodes == null)  {
            nodes = new ArrayList<>(replicaProps.size());
            }
            // check for test param that lets us miss replicas
            String[] skipList = req.getParams().getParams(TEST_DISTRIB_SKIP_SERVERS);
            Set<String> skipListSet = null;
            if (skipList != null) {
              skipListSet = new HashSet<>(skipList.length);
              skipListSet.addAll(Arrays.asList(skipList));
              log.info("test.distrib.skip.servers was found and contains:" + skipListSet);
            }

            for (ZkCoreNodeProps props : replicaProps) {
              if (skipList != null) {
                boolean skip = skipListSet.contains(props.getCoreUrl());
                log.info("check url:" + props.getCoreUrl() + " against:" + skipListSet + " result:" + skip);
                if (!skip) {
                    nodes.add(new StdNode(props, collection, shardId));
                }
              } else {
                  nodes.add(new StdNode(props, collection, shardId));
              }
            }
          }

        } else {
          // I need to forward onto the leader...
          nodes = new ArrayList<>(1);
          nodes.add(new RetryNode(new ZkCoreNodeProps(leaderReplica), zkController.getZkStateReader(), collection, shardId));
          forwardToLeader = true;
        }

      } catch (InterruptedException e) {
        Thread.currentThread().interrupt();
        throw new ZooKeeperException(SolrException.ErrorCode.SERVER_ERROR, "",
            e);
      }
    }

    return nodes;
  }

  private boolean couldIbeSubShardLeader(DocCollection coll) {
    // Could I be the leader of a shard in "construction/recovery" state?
    String myShardId = req.getCore().getCoreDescriptor().getCloudDescriptor().getShardId();
    Slice mySlice = coll.getSlice(myShardId);
    State state = mySlice.getState();
    return state == Slice.State.CONSTRUCTION || state == Slice.State.RECOVERY;
  }
  
  private boolean amISubShardLeader(DocCollection coll, Slice parentSlice, String id, SolrInputDocument doc) throws InterruptedException {
    // Am I the leader of a shard in "construction/recovery" state?
    String myShardId = req.getCore().getCoreDescriptor().getCloudDescriptor().getShardId();
    Slice mySlice = coll.getSlice(myShardId);
    final State state = mySlice.getState();
    if (state == Slice.State.CONSTRUCTION || state == Slice.State.RECOVERY) {
      Replica myLeader = zkController.getZkStateReader().getLeaderRetry(collection, myShardId);
      boolean amILeader = myLeader.getName().equals(
          req.getCore().getCoreDescriptor().getCloudDescriptor()
              .getCoreNodeName());
      if (amILeader) {
        // Does the document belong to my hash range as well?
        DocRouter.Range myRange = mySlice.getRange();
        if (myRange == null) myRange = new DocRouter.Range(Integer.MIN_VALUE, Integer.MAX_VALUE);
        if (parentSlice != null)  {
          boolean isSubset = parentSlice.getRange() != null && myRange.isSubsetOf(parentSlice.getRange());
          return isSubset && coll.getRouter().isTargetSlice(id, doc, req.getParams(), myShardId, coll);
        } else  {
          // delete by query case -- as long as I am a sub shard leader we're fine
          return true;
        }
      }
    }
    return false;
  }

  private List<Node> getSubShardLeaders(DocCollection coll, String shardId, String docId, SolrInputDocument doc) {
    Collection<Slice> allSlices = coll.getSlices();
    List<Node> nodes = null;
    for (Slice aslice : allSlices) {
      final Slice.State state = aslice.getState();
      if (state == Slice.State.CONSTRUCTION || state == Slice.State.RECOVERY)  {
        DocRouter.Range myRange = coll.getSlice(shardId).getRange();
        if (myRange == null) myRange = new DocRouter.Range(Integer.MIN_VALUE, Integer.MAX_VALUE);
        boolean isSubset = aslice.getRange() != null && aslice.getRange().isSubsetOf(myRange);
        if (isSubset &&
            (docId == null // in case of deletes
            || (docId != null && coll.getRouter().isTargetSlice(docId, doc, req.getParams(), aslice.getName(), coll)))) {
          Replica sliceLeader = aslice.getLeader();
          // slice leader can be null because node/shard is created zk before leader election
          if (sliceLeader != null && zkController.getClusterState().liveNodesContain(sliceLeader.getNodeName()))  {
            if (nodes == null) nodes = new ArrayList<>();
            ZkCoreNodeProps nodeProps = new ZkCoreNodeProps(sliceLeader);
            nodes.add(new StdNode(nodeProps, coll.getName(), shardId));
          }
        }
      }
    }
    return nodes;
  }

  private List<Node> getNodesByRoutingRules(ClusterState cstate, DocCollection coll, String id, SolrInputDocument doc)  {
    DocRouter router = coll.getRouter();
    List<Node> nodes = null;
    if (router instanceof CompositeIdRouter)  {
      CompositeIdRouter compositeIdRouter = (CompositeIdRouter) router;
      String myShardId = req.getCore().getCoreDescriptor().getCloudDescriptor().getShardId();
      Slice slice = coll.getSlice(myShardId);
      Map<String, RoutingRule> routingRules = slice.getRoutingRules();
      if (routingRules != null) {

        // delete by query case
        if (id == null) {
          for (Entry<String, RoutingRule> entry : routingRules.entrySet()) {
            String targetCollectionName = entry.getValue().getTargetCollectionName();
            Collection<Slice> activeSlices = cstate.getActiveSlices(targetCollectionName);
            if (activeSlices != null && !activeSlices.isEmpty()) {
              Slice any = activeSlices.iterator().next();
              if (nodes == null) nodes = new ArrayList<>();
              nodes.add(new StdNode(new ZkCoreNodeProps(any.getLeader())));
            }
          }
          return nodes;
        }

        String routeKey = SolrIndexSplitter.getRouteKey(id);
        if (routeKey != null) {
          RoutingRule rule = routingRules.get(routeKey + "!");
          if (rule != null) {
            if (! rule.isExpired()) {
              List<DocRouter.Range> ranges = rule.getRouteRanges();
              if (ranges != null && !ranges.isEmpty()) {
                int hash = compositeIdRouter.sliceHash(id, doc, null, coll);
                for (DocRouter.Range range : ranges) {
                  if (range.includes(hash)) {
                    DocCollection targetColl = cstate.getCollection(rule.getTargetCollectionName());
                    Collection<Slice> activeSlices = targetColl.getRouter().getSearchSlicesSingle(id, null, targetColl);
                    if (activeSlices == null || activeSlices.isEmpty()) {
                      throw new SolrException(ErrorCode.SERVER_ERROR,
                          "No active slices serving " + id + " found for target collection: " + rule.getTargetCollectionName());
                    }
                    Replica targetLeader = targetColl.getLeader(activeSlices.iterator().next().getName());
                    nodes = new ArrayList<>(1);
                    nodes.add(new StdNode(new ZkCoreNodeProps(targetLeader)));
                    break;
                  }
                }
              }
            } else  {
              ReentrantLock ruleExpiryLock = req.getCore().getRuleExpiryLock();
              if (!ruleExpiryLock.isLocked()) {
                try {
                  if (ruleExpiryLock.tryLock(10, TimeUnit.MILLISECONDS)) {
                    log.info("Going to expire routing rule");
                    try {
                      Map<String, Object> map = Utils.makeMap(Overseer.QUEUE_OPERATION, OverseerAction.REMOVEROUTINGRULE.toLower(),
                          ZkStateReader.COLLECTION_PROP, collection,
                          ZkStateReader.SHARD_ID_PROP, myShardId,
                          "routeKey", routeKey + "!");
                      SolrZkClient zkClient = req.getCore().getCoreContainer().getZkController().getZkClient();
                      DistributedQueue queue = Overseer.getStateUpdateQueue(zkClient);
                      queue.offer(Utils.toJSON(map));
                    } catch (KeeperException e) {
                      log.warn("Exception while removing routing rule for route key: " + routeKey, e);
                    } catch (Exception e) {
                      log.error("Exception while removing routing rule for route key: " + routeKey, e);
                    } finally {
                      ruleExpiryLock.unlock();
                    }
                  }
                } catch (InterruptedException e) {
                  Thread.currentThread().interrupt();
                }
              }
            }
          }
        }
      }
    }
    return nodes;
  }

  private void doDefensiveChecks(DistribPhase phase) {
    boolean isReplayOrPeersync = (updateCommand.getFlags() & (UpdateCommand.REPLAY | UpdateCommand.PEER_SYNC)) != 0;
    if (isReplayOrPeersync) return;

    String from = req.getParams().get(DISTRIB_FROM);
    ClusterState clusterState = zkController.getClusterState();
        
    CloudDescriptor cloudDescriptor = req.getCore().getCoreDescriptor().getCloudDescriptor();
    DocCollection docCollection = clusterState.getCollection(collection);
    Slice mySlice = docCollection.getSlice(cloudDescriptor.getShardId());
    boolean localIsLeader = cloudDescriptor.isLeader();
    if (DistribPhase.FROMLEADER == phase && localIsLeader && from != null) { // from will be null on log replay
      String fromShard = req.getParams().get(DISTRIB_FROM_PARENT);
      if (fromShard != null) {
        if (mySlice.getState() == Slice.State.ACTIVE)  {
          throw new SolrException(ErrorCode.SERVICE_UNAVAILABLE,
              "Request says it is coming from parent shard leader but we are in active state");
        }
        // shard splitting case -- check ranges to see if we are a sub-shard
        Slice fromSlice = docCollection.getSlice(fromShard);
        DocRouter.Range parentRange = fromSlice.getRange();
        if (parentRange == null) parentRange = new DocRouter.Range(Integer.MIN_VALUE, Integer.MAX_VALUE);
        if (mySlice.getRange() != null && !mySlice.getRange().isSubsetOf(parentRange)) {
          throw new SolrException(ErrorCode.SERVICE_UNAVAILABLE,
              "Request says it is coming from parent shard leader but parent hash range is not superset of my range");
        }
      } else {
        String fromCollection = req.getParams().get(DISTRIB_FROM_COLLECTION); // is it because of a routing rule?
        if (fromCollection == null)  {
          log.error("Request says it is coming from leader, but we are the leader: " + req.getParamString());
          SolrException solrExc = new SolrException(ErrorCode.SERVICE_UNAVAILABLE, "Request says it is coming from leader, but we are the leader");
          solrExc.setMetadata("cause", "LeaderChanged");
          throw solrExc;
        }
      }
    }

    if ((isLeader && !localIsLeader) || (isSubShardLeader && !localIsLeader)) {
      log.error("ClusterState says we are the leader, but locally we don't think so");
      throw new SolrException(ErrorCode.SERVICE_UNAVAILABLE,
          "ClusterState says we are the leader (" + zkController.getBaseUrl()
              + "/" + req.getCore().getName() + "), but locally we don't think so. Request came from " + from);
    }
  }


  // used for deleteByQuery to get the list of nodes this leader should forward to
  private List<Node> setupRequestForDBQ() {
    List<Node> nodes = null;
    String shardId = cloudDesc.getShardId();

    try {
      Replica leaderReplica = zkController.getZkStateReader().getLeaderRetry(collection, shardId);
      isLeader = leaderReplica.getName().equals(
          req.getCore().getCoreDescriptor().getCloudDescriptor()
              .getCoreNodeName());

      // TODO: what if we are no longer the leader?

      forwardToLeader = false;
      List<ZkCoreNodeProps> replicaProps = zkController.getZkStateReader()
          .getReplicaProps(collection, shardId, leaderReplica.getName(), null, Replica.State.DOWN, EnumSet.of(Replica.Type.NRT, Replica.Type.TLOG));
      if (replicaProps != null) {
        nodes = new ArrayList<>(replicaProps.size());
        for (ZkCoreNodeProps props : replicaProps) {
          nodes.add(new StdNode(props, collection, shardId));
        }
      }
    } catch (InterruptedException e) {
      Thread.currentThread().interrupt();
      throw new ZooKeeperException(SolrException.ErrorCode.SERVER_ERROR, "", e);
    }

    return nodes;
  }


  @Override
  public void processAdd(AddUpdateCommand cmd) throws IOException {
    
    assert TestInjection.injectFailUpdateRequests();
    
    updateCommand = cmd;

    if (zkEnabled) {
      zkCheck();
      nodes = setupRequest(cmd.getHashableId(), cmd.getSolrInputDocument());
    } else {
      isLeader = getNonZkLeaderAssumption(req);
    }
    
    // check if client has requested minimum replication factor information
    int minRf = -1; // disabled by default
    if (replicationTracker != null) {
      minRf = replicationTracker.minRf; // for subsequent requests in the same batch
    } else {
      SolrParams rp = cmd.getReq().getParams();      
      String distribUpdate = rp.get(DISTRIB_UPDATE_PARAM);
      // somewhat tricky logic here: we only activate the replication tracker if we're on 
      // a leader or this is the top-level request processor
      if (distribUpdate == null || distribUpdate.equals(DistribPhase.TOLEADER.toString())) {
        String minRepFact = rp.get(UpdateRequest.MIN_REPFACT);
        if (minRepFact != null) {
          try {
            minRf = Integer.parseInt(minRepFact);
          } catch (NumberFormatException nfe) {
            minRf = -1;
          }
          
          if (minRf <= 0)
            throw new SolrException(ErrorCode.BAD_REQUEST, "Invalid value "+minRepFact+" for "+UpdateRequest.MIN_REPFACT+
                "; must be >0 and less than or equal to the collection replication factor.");
        }
        
        if (minRf > 1) {
          String myShardId = forwardToLeader ? null : cloudDesc.getShardId();
          replicationTracker = new RequestReplicationTracker(myShardId, minRf);
        }                
      }
    }

    // If we were sent a previous version, set this to the AddUpdateCommand (if not already set)
    if (!cmd.isInPlaceUpdate()) {
      cmd.prevVersion = cmd.getReq().getParams().getLong(DistributedUpdateProcessor.DISTRIB_INPLACE_PREVVERSION, -1);
    }
    // TODO: if minRf > 1 and we know the leader is the only active replica, we could fail
    // the request right here but for now I think it is better to just return the status
    // to the client that the minRf wasn't reached and let them handle it    
    
    boolean dropCmd = false;
    if (!forwardToLeader) {      
      dropCmd = versionAdd(cmd);
    }

    if (dropCmd) {
      // TODO: do we need to add anything to the response?
      return;
    }

    if (zkEnabled && isLeader && !isSubShardLeader)  {
      DocCollection coll = zkController.getClusterState().getCollection(collection);
      List<Node> subShardLeaders = getSubShardLeaders(coll, cloudDesc.getShardId(), cmd.getHashableId(), cmd.getSolrInputDocument());
      // the list<node> will actually have only one element for an add request
      if (subShardLeaders != null && !subShardLeaders.isEmpty()) {
        ModifiableSolrParams params = new ModifiableSolrParams(filterParams(req.getParams()));
        params.set(DISTRIB_UPDATE_PARAM, DistribPhase.FROMLEADER.toString());
        params.set(DISTRIB_FROM, ZkCoreNodeProps.getCoreUrl(
            zkController.getBaseUrl(), req.getCore().getName()));
        params.set(DISTRIB_FROM_PARENT, req.getCore().getCoreDescriptor().getCloudDescriptor().getShardId());
        for (Node subShardLeader : subShardLeaders) {
          cmdDistrib.distribAdd(cmd, Collections.singletonList(subShardLeader), params, true);
        }
      }
      final List<Node> nodesByRoutingRules = getNodesByRoutingRules(zkController.getClusterState(), coll, cmd.getHashableId(), cmd.getSolrInputDocument());
      if (nodesByRoutingRules != null && !nodesByRoutingRules.isEmpty())  {
        ModifiableSolrParams params = new ModifiableSolrParams(filterParams(req.getParams()));
        params.set(DISTRIB_UPDATE_PARAM, DistribPhase.FROMLEADER.toString());
        params.set(DISTRIB_FROM, ZkCoreNodeProps.getCoreUrl(
            zkController.getBaseUrl(), req.getCore().getName()));
        
        params.set(DISTRIB_FROM_COLLECTION, req.getCore().getCoreDescriptor().getCloudDescriptor().getCollectionName());
        params.set(DISTRIB_FROM_SHARD, req.getCore().getCoreDescriptor().getCloudDescriptor().getShardId());
        
        for (Node nodesByRoutingRule : nodesByRoutingRules) {
          cmdDistrib.distribAdd(cmd, Collections.singletonList(nodesByRoutingRule), params, true);
        }
      }
    }
    
    ModifiableSolrParams params = null;
    if (nodes != null) {
      params = new ModifiableSolrParams(filterParams(req.getParams()));
      params.set(DISTRIB_UPDATE_PARAM,
                 (isLeader || isSubShardLeader ?
                  DistribPhase.FROMLEADER.toString() :
                  DistribPhase.TOLEADER.toString()));
      params.set(DISTRIB_FROM, ZkCoreNodeProps.getCoreUrl(
          zkController.getBaseUrl(), req.getCore().getName()));
      
      if (replicationTracker != null && minRf > 1)
        params.set(UpdateRequest.MIN_REPFACT, String.valueOf(minRf));

      if (cmd.isInPlaceUpdate()) {
        params.set(DISTRIB_INPLACE_PREVVERSION, String.valueOf(cmd.prevVersion));

        // Use synchronous=true so that a new connection is used, instead
        // of the update being streamed through an existing streaming client.
        // When using a streaming client, the previous update
        // and the current in-place update (that depends on the previous update), if reordered
        // in the stream, can result in the current update being bottled up behind the previous
        // update in the stream and can lead to degraded performance.
        cmdDistrib.distribAdd(cmd, nodes, params, true, replicationTracker);
      } else {
        cmdDistrib.distribAdd(cmd, nodes, params, false, replicationTracker);
      }
    }
    
    // TODO: what to do when no idField?
    if (returnVersions && rsp != null && idField != null) {
      if (addsResponse == null) {
        addsResponse = new NamedList<String>(1);
        rsp.add("adds",addsResponse);
      }
      if (scratch == null) scratch = new CharsRefBuilder();
      idField.getType().indexedToReadable(cmd.getIndexedId(), scratch);
      addsResponse.add(scratch.toString(), cmd.getVersion());
    }
    
    // TODO: keep track of errors?  needs to be done at a higher level though since
    // an id may fail before it gets to this processor.
    // Given that, it may also make sense to move the version reporting out of this
    // processor too.
  }
  
  @Override
  protected void doClose() {
    if (cmdDistrib != null) {
      cmdDistrib.close();
    }
  }
 
  // TODO: optionally fail if n replicas are not reached...
  private void doFinish() {
    // TODO: if not a forward and replication req is not specified, we could
    // send in a background thread    
    
    cmdDistrib.finish();    
    List<Error> errors = cmdDistrib.getErrors();
    // TODO - we may need to tell about more than one error...

    List<Error> errorsForClient = new ArrayList<>(errors.size());
    
    for (final SolrCmdDistributor.Error error : errors) {
      
      if (error.req.node instanceof RetryNode) {
        // if it's a forward, any fail is a problem - 
        // otherwise we assume things are fine if we got it locally
        // until we start allowing min replication param
        errorsForClient.add(error);
        continue;
      }

      // else...
      
      // for now we don't error - we assume if it was added locally, we
      // succeeded 
      if (log.isWarnEnabled()) {
        log.warn("Error sending update to " + error.req.node.getBaseUrl(), error.e);
      }
      
      // Since it is not a forward request, for each fail, try to tell them to
      // recover - the doc was already added locally, so it should have been
      // legit
       
      DistribPhase phase =
          DistribPhase.parseParam(error.req.uReq.getParams().get(DISTRIB_UPDATE_PARAM));       
      if (phase != DistribPhase.FROMLEADER)
        continue; // don't have non-leaders try to recovery other nodes

      // commits are special -- they can run on any node irrespective of whether it is a leader or not
      // we don't want to run recovery on a node which missed a commit command
      if (error.req.uReq.getParams().get(COMMIT_END_POINT) != null)
        continue;

      final String replicaUrl = error.req.node.getUrl();

      // if the remote replica failed the request because of leader change (SOLR-6511), then fail the request
      String cause = (error.e instanceof SolrException) ? ((SolrException)error.e).getMetadata("cause") : null;
      if ("LeaderChanged".equals(cause)) {
        // let's just fail this request and let the client retry? or just call processAdd again?
        log.error("On "+cloudDesc.getCoreNodeName()+", replica "+replicaUrl+
            " now thinks it is the leader! Failing the request to let the client retry! "+error.e);
        errorsForClient.add(error);
        continue;
      }

      String collection = null;
      String shardId = null;

      if (error.req.node instanceof StdNode) {
        StdNode stdNode = (StdNode)error.req.node;
        collection = stdNode.getCollection();
        shardId = stdNode.getShardId();

        // before we go setting other replicas to down, make sure we're still the leader!
        String leaderCoreNodeName = null;
        Exception getLeaderExc = null;
        Replica leaderProps = null;
        try {
            leaderProps = zkController.getZkStateReader().getLeader(collection, shardId);
          if (leaderProps != null) {
            leaderCoreNodeName = leaderProps.getName();
          }
        } catch (Exception exc) {
          getLeaderExc = exc;
        }
        if (leaderCoreNodeName == null) {
          log.warn("Failed to determine if {} is still the leader for collection={} shardId={} " +
                  "before putting {} into leader-initiated recovery",
              cloudDesc.getCoreNodeName(), collection, shardId, replicaUrl, getLeaderExc);
        }

        List<ZkCoreNodeProps> myReplicas = zkController.getZkStateReader().getReplicaProps(collection,
            cloudDesc.getShardId(), cloudDesc.getCoreNodeName());
        boolean foundErrorNodeInReplicaList = false;
        if (myReplicas != null) {
          for (ZkCoreNodeProps replicaProp : myReplicas) {
            if (((Replica) replicaProp.getNodeProps()).getName().equals(((Replica)stdNode.getNodeProps().getNodeProps()).getName()))  {
              foundErrorNodeInReplicaList = true;
              break;
            }
          }
        }

        // If the client specified minRf and we didn't achieve the minRf, don't send recovery and let client retry
        if (replicationTracker != null && replicationTracker.getAchievedRf() < replicationTracker.minRf) {
          continue;
        }

        if (leaderCoreNodeName != null && cloudDesc.getCoreNodeName().equals(leaderCoreNodeName) // we are still same leader
            && foundErrorNodeInReplicaList // we found an error for one of replicas
            && !stdNode.getNodeProps().getCoreUrl().equals(leaderProps.getCoreUrl())) { // we do not want to put ourself into LIR
          try {
            // if false, then the node is probably not "live" anymore
            // and we do not need to send a recovery message
            Throwable rootCause = SolrException.getRootCause(error.e);
            log.error("Setting up to try to start recovery on replica {}", replicaUrl, rootCause);
            zkController.ensureReplicaInLeaderInitiatedRecovery(
                req.getCore().getCoreContainer(),
                collection,
                shardId,
                stdNode.getNodeProps(),
                req.getCore().getCoreDescriptor(),
                false /* forcePublishState */
            );
          } catch (Exception exc) {
            Throwable setLirZnodeFailedCause = SolrException.getRootCause(exc);
            log.error("Leader failed to set replica " +
                error.req.node.getUrl() + " state to DOWN due to: " + setLirZnodeFailedCause, setLirZnodeFailedCause);
          }
        } else {
          // not the leader anymore maybe or the error'd node is not my replica?
          if (!foundErrorNodeInReplicaList) {
            log.warn("Core "+cloudDesc.getCoreNodeName()+" belonging to "+collection+" "+
                shardId+", does not have error'd node " + stdNode.getNodeProps().getCoreUrl() + " as a replica. " +
                "No request recovery command will be sent!");
          } else {
            log.warn("Core " + cloudDesc.getCoreNodeName() + " is no longer the leader for " + collection + " "
                + shardId + " or we tried to put ourself into LIR, no request recovery command will be sent!");
          }
        }
      }
    }

    if (replicationTracker != null) {
      rsp.getResponseHeader().add(UpdateRequest.REPFACT, replicationTracker.getAchievedRf());
      rsp.getResponseHeader().add(UpdateRequest.MIN_REPFACT, replicationTracker.minRf);
      replicationTracker = null;
    }

    
    if (0 < errorsForClient.size()) {
      throw new DistributedUpdatesAsyncException(errorsForClient);
    }
  }

 
  // must be synchronized by bucket
  private void doLocalAdd(AddUpdateCommand cmd) throws IOException {
    super.processAdd(cmd);
  }

  // must be synchronized by bucket
  private void doLocalDelete(DeleteUpdateCommand cmd) throws IOException {
    super.processDelete(cmd);
  }

  /**
   * @return whether or not to drop this cmd
   * @throws IOException If there is a low-level I/O error.
   */
  protected boolean versionAdd(AddUpdateCommand cmd) throws IOException {
    BytesRef idBytes = cmd.getIndexedId();

    if (idBytes == null) {
      super.processAdd(cmd);
      return false;
    }

    if (vinfo == null) {
      if (AtomicUpdateDocumentMerger.isAtomicUpdate(cmd)) {
        throw new SolrException
          (SolrException.ErrorCode.BAD_REQUEST,
           "Atomic document updates are not supported unless <updateLog/> is configured");
      } else {
        super.processAdd(cmd);
        return false;
      }
    }

    // This is only the hash for the bucket, and must be based only on the uniqueKey (i.e. do not use a pluggable hash here)
    int bucketHash = Hash.murmurhash3_x86_32(idBytes.bytes, idBytes.offset, idBytes.length, 0);

    // at this point, there is an update we need to try and apply.
    // we may or may not be the leader.

    // Find any existing version in the document
    // TODO: don't reuse update commands any more!
    long versionOnUpdate = cmd.getVersion();

    if (versionOnUpdate == 0) {
      SolrInputField versionField = cmd.getSolrInputDocument().getField(CommonParams.VERSION_FIELD);
      if (versionField != null) {
        Object o = versionField.getValue();
        versionOnUpdate = o instanceof Number ? ((Number) o).longValue() : Long.parseLong(o.toString());
      } else {
        // Find the version
        String versionOnUpdateS = req.getParams().get(CommonParams.VERSION_FIELD);
        versionOnUpdate = versionOnUpdateS == null ? 0 : Long.parseLong(versionOnUpdateS);
      }
    }

    boolean isReplayOrPeersync = (cmd.getFlags() & (UpdateCommand.REPLAY | UpdateCommand.PEER_SYNC)) != 0;
    boolean leaderLogic = isLeader && !isReplayOrPeersync;
    boolean forwardedFromCollection = cmd.getReq().getParams().get(DISTRIB_FROM_COLLECTION) != null;

    VersionBucket bucket = vinfo.bucket(bucketHash);

    long dependentVersionFound = -1;
    // if this is an in-place update, check and wait if we should be waiting for a previous update (on which
    // this update depends), before entering the synchronized block
    if (!leaderLogic && cmd.isInPlaceUpdate()) {
      dependentVersionFound = waitForDependentUpdates(cmd, versionOnUpdate, isReplayOrPeersync, bucket);
      if (dependentVersionFound == -1) {
        // it means the document has been deleted by now at the leader. drop this update
        return true;
      }
    }

    vinfo.lockForUpdate();
    try {
      synchronized (bucket) {
        bucket.notifyAll(); //just in case anyone is waiting let them know that we have a new update
        // we obtain the version when synchronized and then do the add so we can ensure that
        // if version1 < version2 then version1 is actually added before version2.

        // even if we don't store the version field, synchronizing on the bucket
        // will enable us to know what version happened first, and thus enable
        // realtime-get to work reliably.
        // TODO: if versions aren't stored, do we need to set on the cmd anyway for some reason?
        // there may be other reasons in the future for a version on the commands

        boolean checkDeleteByQueries = false;

        if (versionsStored) {

          long bucketVersion = bucket.highest;

          if (leaderLogic) {

            if (forwardedFromCollection && ulog.getState() == UpdateLog.State.ACTIVE) {
              // forwarded from a collection but we are not buffering so strip original version and apply our own
              // see SOLR-5308
              log.info("Removing version field from doc: " + cmd.getPrintableId());
              cmd.solrDoc.remove(CommonParams.VERSION_FIELD);
              versionOnUpdate = 0;
            }

            boolean updated = getUpdatedDocument(cmd, versionOnUpdate);

            // leaders can also be in buffering state during "migrate" API call, see SOLR-5308
            if (forwardedFromCollection && ulog.getState() != UpdateLog.State.ACTIVE
                && isReplayOrPeersync == false) {
              // we're not in an active state, and this update isn't from a replay, so buffer it.
              log.info("Leader logic applied but update log is buffering: " + cmd.getPrintableId());
              cmd.setFlags(cmd.getFlags() | UpdateCommand.BUFFERING);
              ulog.add(cmd);
              return true;
            }

            if (versionOnUpdate != 0) {
              Long lastVersion = vinfo.lookupVersion(cmd.getIndexedId());
              long foundVersion = lastVersion == null ? -1 : lastVersion;
              if ( versionOnUpdate == foundVersion || (versionOnUpdate < 0 && foundVersion < 0) || (versionOnUpdate==1 && foundVersion > 0) ) {
                // we're ok if versions match, or if both are negative (all missing docs are equal), or if cmd
                // specified it must exist (versionOnUpdate==1) and it does.
              } else {
                throw new SolrException(ErrorCode.CONFLICT, "version conflict for " + cmd.getPrintableId() + " expected=" + versionOnUpdate + " actual=" + foundVersion);
              }
            }


            long version = vinfo.getNewClock();
            cmd.setVersion(version);
            cmd.getSolrInputDocument().setField(CommonParams.VERSION_FIELD, version);
            bucket.updateHighest(version);
          } else {
            // The leader forwarded us this update.
            cmd.setVersion(versionOnUpdate);

            if (ulog.getState() != UpdateLog.State.ACTIVE && isReplayOrPeersync == false) {
              // we're not in an active state, and this update isn't from a replay, so buffer it.
              cmd.setFlags(cmd.getFlags() | UpdateCommand.BUFFERING);
              ulog.add(cmd);
              return true;
            }

            if (cmd.isInPlaceUpdate()) {
              long prev = cmd.prevVersion;
              Long lastVersion = vinfo.lookupVersion(cmd.getIndexedId());
              if (lastVersion == null || Math.abs(lastVersion) < prev) {
                // this was checked for (in waitForDependentUpdates()) before entering the synchronized block.
                // So we shouldn't be here, unless what must've happened is:
                // by the time synchronization block was entered, the prev update was deleted by DBQ. Since
                // now that update is not in index, the vinfo.lookupVersion() is possibly giving us a version 
                // from the deleted list (which might be older than the prev update!) 
                UpdateCommand fetchedFromLeader = fetchFullUpdateFromLeader(cmd, versionOnUpdate);

                if (fetchedFromLeader instanceof DeleteUpdateCommand) {
                  log.info("In-place update of {} failed to find valid lastVersion to apply to, and the document"
                      + " was deleted at the leader subsequently.", idBytes.utf8ToString());
                  versionDelete((DeleteUpdateCommand)fetchedFromLeader);
                  return true;
                } else {
                  assert fetchedFromLeader instanceof AddUpdateCommand;
                  // Newer document was fetched from the leader. Apply that document instead of this current in-place update.
                  log.info("In-place update of {} failed to find valid lastVersion to apply to, forced to fetch full doc from leader: {}",
                      idBytes.utf8ToString(), fetchedFromLeader);

                  // Make this update to become a non-inplace update containing the full document obtained from the leader
                  cmd.solrDoc = ((AddUpdateCommand)fetchedFromLeader).solrDoc;
                  cmd.prevVersion = -1;
                  cmd.setVersion((long)cmd.solrDoc.getFieldValue(CommonParams.VERSION_FIELD));
                  assert cmd.isInPlaceUpdate() == false;
                }
              } else {
                if (lastVersion != null && Math.abs(lastVersion) > prev) {
                  // this means we got a newer full doc update and in that case it makes no sense to apply the older
                  // inplace update. Drop this update
                  log.info("Update was applied on version: " + prev + ", but last version I have is: " + lastVersion
                      + ". Dropping current update.");
                  return true;
                } else {
                  // We're good, we should apply this update. First, update the bucket's highest.
                  if (bucketVersion != 0 && bucketVersion < versionOnUpdate) {
                    bucket.updateHighest(versionOnUpdate);
                  }
                }
              }
            }

            if (!cmd.isInPlaceUpdate()) {
              // if we aren't the leader, then we need to check that updates were not re-ordered
              if (bucketVersion != 0 && bucketVersion < versionOnUpdate) {
                // we're OK... this update has a version higher than anything we've seen
                // in this bucket so far, so we know that no reordering has yet occurred.
                bucket.updateHighest(versionOnUpdate);
              } else {
                // there have been updates higher than the current update.  we need to check
                // the specific version for this id.
                Long lastVersion = vinfo.lookupVersion(cmd.getIndexedId());
                if (lastVersion != null && Math.abs(lastVersion) >= versionOnUpdate) {
                  // This update is a repeat, or was reordered.  We need to drop this update.
                  log.debug("Dropping add update due to version {}", idBytes.utf8ToString());
                  return true;
                }

                // also need to re-apply newer deleteByQuery commands
                checkDeleteByQueries = true;
              }
            }
<<<<<<< HEAD
            if (onlyLeaderIndexes && (cmd.getFlags() & UpdateCommand.REPLAY) == 0) {
=======
            if (replicaType == Replica.Type.TLOG && (cmd.getFlags() & UpdateCommand.REPLAY) == 0) {
>>>>>>> ea79c668
              cmd.setFlags(cmd.getFlags() | UpdateCommand.IGNORE_INDEXWRITER);
            }
          }
        }
        
        boolean willDistrib = isLeader && nodes != null && nodes.size() > 0;
        
        SolrInputDocument clonedDoc = null;
        if (willDistrib && cloneRequiredOnLeader) {
          clonedDoc = cmd.solrDoc.deepCopy();
        }

        // TODO: possibly set checkDeleteByQueries as a flag on the command?
        doLocalAdd(cmd);
        
        if (willDistrib && cloneRequiredOnLeader) {
          cmd.solrDoc = clonedDoc;
        }

      }  // end synchronized (bucket)
    } finally {
      vinfo.unlockForUpdate();
    }
    return false;
  }

  /**
   * This method checks the update/transaction logs and index to find out if the update ("previous update") that the current update
   * depends on (in the case that this current update is an in-place update) has already been completed. If not,
   * this method will wait for the missing update until it has arrived. If it doesn't arrive within a timeout threshold,
   * then this actively fetches from the leader.
   * 
   * @return -1 if the current in-place should be dropped, or last found version if previous update has been indexed.
   */
  private long waitForDependentUpdates(AddUpdateCommand cmd, long versionOnUpdate,
                               boolean isReplayOrPeersync, VersionBucket bucket) throws IOException {
    long lastFoundVersion = 0;
    TimeOut waitTimeout = new TimeOut(5, TimeUnit.SECONDS); 

    vinfo.lockForUpdate();
    try {
      synchronized (bucket) {
        Long lookedUpVersion = vinfo.lookupVersion(cmd.getIndexedId());
        lastFoundVersion = lookedUpVersion == null ? 0L: lookedUpVersion;

        if (Math.abs(lastFoundVersion) < cmd.prevVersion) {
          log.debug("Re-ordered inplace update. version={}, prevVersion={}, lastVersion={}, replayOrPeerSync={}, id={}", 
              (cmd.getVersion() == 0 ? versionOnUpdate : cmd.getVersion()), cmd.prevVersion, lastFoundVersion, isReplayOrPeersync, cmd.getPrintableId());
        }

        while (Math.abs(lastFoundVersion) < cmd.prevVersion && !waitTimeout.hasTimedOut())  {
          try {
            long timeLeft = waitTimeout.timeLeft(TimeUnit.MILLISECONDS);
            if (timeLeft > 0) { // wait(0) waits forever until notified, but we don't want that.
              bucket.wait(timeLeft);
            }
          } catch (InterruptedException ie) {
            throw new RuntimeException(ie);
          }
          lookedUpVersion = vinfo.lookupVersion(cmd.getIndexedId());
          lastFoundVersion = lookedUpVersion == null ? 0L: lookedUpVersion;
        }
      }
    } finally {
      vinfo.unlockForUpdate();
    }

    if (Math.abs(lastFoundVersion) > cmd.prevVersion) {
      // This must've been the case due to a higher version full update succeeding concurrently, while we were waiting or
      // trying to index this partial update. Since a full update more recent than this partial update has succeeded,
      // we can drop the current update.
      if (log.isDebugEnabled()) {
        log.debug("Update was applied on version: {}, but last version I have is: {}"
            + ". Current update should be dropped. id={}", cmd.prevVersion, lastFoundVersion, cmd.getPrintableId());
      }
      return -1;
    } else if (Math.abs(lastFoundVersion) == cmd.prevVersion) {
      assert 0 < lastFoundVersion : "prevVersion " + cmd.prevVersion + " found but is a delete!";
      if (log.isDebugEnabled()) {
        log.debug("Dependent update found. id={}", cmd.getPrintableId());
      }
      return lastFoundVersion;
    }

    // We have waited enough, but dependent update didn't arrive. Its time to actively fetch it from leader
    log.info("Missing update, on which current in-place update depends on, hasn't arrived. id={}, looking for version={}, last found version={}", 
        cmd.getPrintableId(), cmd.prevVersion, lastFoundVersion);
    
    UpdateCommand missingUpdate = fetchFullUpdateFromLeader(cmd, versionOnUpdate);
    if (missingUpdate instanceof DeleteUpdateCommand) {
      log.info("Tried to fetch document {} from the leader, but the leader says document has been deleted. " 
          + "Deleting the document here and skipping this update: Last found version: {}, was looking for: {}", cmd.getPrintableId(), lastFoundVersion, cmd.prevVersion);
      versionDelete((DeleteUpdateCommand)missingUpdate);
      return -1;
    } else {
      assert missingUpdate instanceof AddUpdateCommand;
      log.debug("Fetched the document: {}", ((AddUpdateCommand)missingUpdate).getSolrInputDocument());
      versionAdd((AddUpdateCommand)missingUpdate);
      log.info("Added the fetched document, id="+((AddUpdateCommand)missingUpdate).getPrintableId()+", version="+missingUpdate.getVersion());
    }
    return missingUpdate.getVersion();
  }

  /**
   * This method is used when an update on which a particular in-place update has been lost for some reason. This method
   * sends a request to the shard leader to fetch the latest full document as seen on the leader.
   * @return AddUpdateCommand containing latest full doc at shard leader for the given id, or null if not found.
   */
  private UpdateCommand fetchFullUpdateFromLeader(AddUpdateCommand inplaceAdd, long versionOnUpdate) throws IOException {
    String id = inplaceAdd.getPrintableId();
    UpdateShardHandler updateShardHandler = inplaceAdd.getReq().getCore().getCoreContainer().getUpdateShardHandler();
    ModifiableSolrParams params = new ModifiableSolrParams();
    params.set(DISTRIB, false);
    params.set("getInputDocument", id);
    params.set("onlyIfActive", true);
    SolrRequest<SimpleSolrResponse> ur = new GenericSolrRequest(METHOD.GET, "/get", params);

    String leaderUrl = req.getParams().get(DISTRIB_FROM);
    
    if (leaderUrl == null) {
      // An update we're dependent upon didn't arrive! This is unexpected. Perhaps likely our leader is
      // down or partitioned from us for some reason. Lets force refresh cluster state, and request the
      // leader for the update.
      if (zkController == null) { // we should be in cloud mode, but wtf? could be a unit test
        throw new SolrException(ErrorCode.SERVER_ERROR, "Can't find document with id=" + id + ", but fetching from leader "
            + "failed since we're not in cloud mode.");
      }
      Replica leader;
      try {
        leader = zkController.getZkStateReader().getLeaderRetry(cloudDesc.getCollectionName(), cloudDesc.getShardId());
      } catch (InterruptedException e) {
        throw new SolrException(ErrorCode.SERVER_ERROR, "Exception during fetching from leader.", e);
      }
      leaderUrl = leader.getCoreUrl();
    }
    
    HttpSolrClient hsc = new HttpSolrClient.Builder(leaderUrl).
        withHttpClient(updateShardHandler.getHttpClient()).build();
    NamedList rsp = null;
    try {
      rsp = hsc.request(ur);
    } catch (SolrServerException e) {
      throw new SolrException(ErrorCode.SERVER_ERROR, "Error during fetching [" + id +
          "] from leader (" + leaderUrl + "): ", e);
    } finally {
      hsc.close();
    }
    Object inputDocObj = rsp.get("inputDocument");
    Long version = (Long)rsp.get("version");
    SolrInputDocument leaderDoc = (SolrInputDocument) inputDocObj;

    if (leaderDoc == null) {
      // this doc was not found (deleted) on the leader. Lets delete it here as well.
      DeleteUpdateCommand del = new DeleteUpdateCommand(inplaceAdd.getReq());
      del.setIndexedId(inplaceAdd.getIndexedId());
      del.setId(inplaceAdd.getIndexedId().utf8ToString());
      del.setVersion((version == null || version == 0)? -versionOnUpdate: version);
      return del;
    }

    AddUpdateCommand cmd = new AddUpdateCommand(req);
    cmd.solrDoc = leaderDoc;
    cmd.setVersion((long)leaderDoc.getFieldValue(CommonParams.VERSION_FIELD));
    return cmd;
  }
  
  // TODO: may want to switch to using optimistic locking in the future for better concurrency
  // that's why this code is here... need to retry in a loop closely around/in versionAdd
  boolean getUpdatedDocument(AddUpdateCommand cmd, long versionOnUpdate) throws IOException {
    if (!AtomicUpdateDocumentMerger.isAtomicUpdate(cmd)) return false;

    Set<String> inPlaceUpdatedFields = AtomicUpdateDocumentMerger.computeInPlaceUpdatableFields(cmd);
    if (inPlaceUpdatedFields.size() > 0) { // non-empty means this is suitable for in-place updates
      if (docMerger.doInPlaceUpdateMerge(cmd, inPlaceUpdatedFields)) {
        return true;
      } else {
        // in-place update failed, so fall through and re-try the same with a full atomic update
      }
    }
    
    // full (non-inplace) atomic update
    SolrInputDocument sdoc = cmd.getSolrInputDocument();
    BytesRef id = cmd.getIndexedId();
    SolrInputDocument oldDoc = RealTimeGetComponent.getInputDocument(cmd.getReq().getCore(), id);

    if (oldDoc == null) {
      // create a new doc by default if an old one wasn't found
      if (versionOnUpdate <= 0) {
        oldDoc = new SolrInputDocument();
      } else {
        // could just let the optimistic locking throw the error
        throw new SolrException(ErrorCode.CONFLICT, "Document not found for update.  id=" + cmd.getPrintableId());
      }
    } else {
      oldDoc.remove(CommonParams.VERSION_FIELD);
    }


    cmd.solrDoc = docMerger.merge(sdoc, oldDoc);
    return true;
  }

  @Override
  public void processDelete(DeleteUpdateCommand cmd) throws IOException {
    
    assert TestInjection.injectFailUpdateRequests();
    
    updateCommand = cmd;

    if (!cmd.isDeleteById()) {
      doDeleteByQuery(cmd);
      return;
    }

    if (zkEnabled) {
      zkCheck();
      nodes = setupRequest(cmd.getId(), null, cmd.getRoute());
    } else {
      isLeader = getNonZkLeaderAssumption(req);
    }
    
    boolean dropCmd = false;
    if (!forwardToLeader) {
      dropCmd  = versionDelete(cmd);
    }
    
    if (dropCmd) {
      // TODO: do we need to add anything to the response?
      return;
    }

    if (zkEnabled && isLeader && !isSubShardLeader)  {
      DocCollection coll = zkController.getClusterState().getCollection(collection);
      List<Node> subShardLeaders = getSubShardLeaders(coll, cloudDesc.getShardId(), cmd.getId(), null);
      // the list<node> will actually have only one element for an add request
      if (subShardLeaders != null && !subShardLeaders.isEmpty()) {
        ModifiableSolrParams params = new ModifiableSolrParams(filterParams(req.getParams()));
        params.set(DISTRIB_UPDATE_PARAM, DistribPhase.FROMLEADER.toString());
        params.set(DISTRIB_FROM, ZkCoreNodeProps.getCoreUrl(
            zkController.getBaseUrl(), req.getCore().getName()));
        params.set(DISTRIB_FROM_PARENT, cloudDesc.getShardId());
        cmdDistrib.distribDelete(cmd, subShardLeaders, params, true);
      }

      final List<Node> nodesByRoutingRules = getNodesByRoutingRules(zkController.getClusterState(), coll, cmd.getId(), null);
      if (nodesByRoutingRules != null && !nodesByRoutingRules.isEmpty())  {
        ModifiableSolrParams params = new ModifiableSolrParams(filterParams(req.getParams()));
        params.set(DISTRIB_UPDATE_PARAM, DistribPhase.FROMLEADER.toString());
        params.set(DISTRIB_FROM, ZkCoreNodeProps.getCoreUrl(
            zkController.getBaseUrl(), req.getCore().getName()));
        params.set(DISTRIB_FROM_COLLECTION, req.getCore().getCoreDescriptor().getCloudDescriptor().getCollectionName());
        params.set(DISTRIB_FROM_SHARD, req.getCore().getCoreDescriptor().getCloudDescriptor().getShardId());
        for (Node nodesByRoutingRule : nodesByRoutingRules) {
          cmdDistrib.distribDelete(cmd, Collections.singletonList(nodesByRoutingRule), params, true);
        }
      }
    }


    ModifiableSolrParams params = null;
    if (nodes != null) {

      params = new ModifiableSolrParams(filterParams(req.getParams()));
      params.set(DISTRIB_UPDATE_PARAM,
          (isLeader || isSubShardLeader ? DistribPhase.FROMLEADER.toString()
              : DistribPhase.TOLEADER.toString()));
      params.set(DISTRIB_FROM, ZkCoreNodeProps.getCoreUrl(
          zkController.getBaseUrl(), req.getCore().getName()));

      cmdDistrib.distribDelete(cmd, nodes, params);
    }

    // cmd.getIndexId == null when delete by query
    // TODO: what to do when no idField?
    if (returnVersions && rsp != null && cmd.getIndexedId() != null && idField != null) {
      if (deleteResponse == null) {
        deleteResponse = new NamedList<String>(1);
        rsp.add("deletes",deleteResponse);
      }
      if (scratch == null) scratch = new CharsRefBuilder();
      idField.getType().indexedToReadable(cmd.getIndexedId(), scratch);
      deleteResponse.add(scratch.toString(), cmd.getVersion());  // we're returning the version of the delete.. not the version of the doc we deleted.
    }
  }

  /** @see DistributedUpdateProcessorFactory#addParamToDistributedRequestWhitelist */
  protected ModifiableSolrParams filterParams(SolrParams params) {
    ModifiableSolrParams fparams = new ModifiableSolrParams();
    
    Set<String> whitelist = (Set<String>) this.req.getContext().get(PARAM_WHITELIST_CTX_KEY);
    assert null != whitelist : "whitelist can't be null, constructor adds to it";

    for (String p : whitelist) {
      passParam(params, fparams, p);
    }
    return fparams;
  }

  private void passParam(SolrParams params, ModifiableSolrParams fparams, String param) {
    String[] values = params.getParams(param);
    if (values != null) {
      for (String value : values) {
        fparams.add(param, value);
      }
    }
  }

  public void doDeleteByQuery(DeleteUpdateCommand cmd) throws IOException {
    // even in non zk mode, tests simulate updates from a leader
    if(!zkEnabled) {
      isLeader = getNonZkLeaderAssumption(req);
    } else {
      zkCheck();
    }

    // NONE: we are the first to receive this deleteByQuery
    //       - it must be forwarded to the leader of every shard
    // TO:   we are a leader receiving a forwarded deleteByQuery... we must:
    //       - block all updates (use VersionInfo)
    //       - flush *all* updates going to our replicas
    //       - forward the DBQ to our replicas and wait for the response
    //       - log + execute the local DBQ
    // FROM: we are a replica receiving a DBQ from our leader
    //       - log + execute the local DBQ
    DistribPhase phase = 
    DistribPhase.parseParam(req.getParams().get(DISTRIB_UPDATE_PARAM));

    DocCollection coll = zkEnabled 
      ? zkController.getClusterState().getCollection(collection) : null;

    if (zkEnabled && DistribPhase.NONE == phase) {
      boolean leaderForAnyShard = false;  // start off by assuming we are not a leader for any shard

      ModifiableSolrParams outParams = new ModifiableSolrParams(filterParams(req.getParams()));
      outParams.set(DISTRIB_UPDATE_PARAM, DistribPhase.TOLEADER.toString());
      outParams.set(DISTRIB_FROM, ZkCoreNodeProps.getCoreUrl(
          zkController.getBaseUrl(), req.getCore().getName()));

      SolrParams params = req.getParams();
      String route = params.get(ShardParams._ROUTE_);
      Collection<Slice> slices = coll.getRouter().getSearchSlices(route, params, coll);

      List<Node> leaders =  new ArrayList<>(slices.size());
      for (Slice slice : slices) {
        String sliceName = slice.getName();
        Replica leader;
        try {
          leader = zkController.getZkStateReader().getLeaderRetry(collection, sliceName);
        } catch (InterruptedException e) {
          throw new SolrException(ErrorCode.SERVICE_UNAVAILABLE, "Exception finding leader for shard " + sliceName, e);
        }

        // TODO: What if leaders changed in the meantime?
        // should we send out slice-at-a-time and if a node returns "hey, I'm not a leader" (or we get an error because it went down) then look up the new leader?

        // Am I the leader for this slice?
        ZkCoreNodeProps coreLeaderProps = new ZkCoreNodeProps(leader);
        String leaderCoreNodeName = leader.getName();
        String coreNodeName = req.getCore().getCoreDescriptor().getCloudDescriptor().getCoreNodeName();
        isLeader = coreNodeName.equals(leaderCoreNodeName);

        if (isLeader) {
          // don't forward to ourself
          leaderForAnyShard = true;
        } else {
          leaders.add(new RetryNode(coreLeaderProps, zkController.getZkStateReader(), collection, sliceName));
        }
      }

      outParams.remove("commit"); // this will be distributed from the local commit
      cmdDistrib.distribDelete(cmd, leaders, outParams);

      if (!leaderForAnyShard) {
        return;
      }

      // change the phase to TOLEADER so we look up and forward to our own replicas (if any)
      phase = DistribPhase.TOLEADER;
    }

    List<Node> replicas = null;

    if (zkEnabled && DistribPhase.TOLEADER == phase) {
      // This core should be a leader
      isLeader = true;
      replicas = setupRequestForDBQ();
    } else if (DistribPhase.FROMLEADER == phase) {
      isLeader = false;
    }

    if (vinfo == null) {
      super.processDelete(cmd);
      return;
    }

    // at this point, there is an update we need to try and apply.
    // we may or may not be the leader.

    boolean isReplayOrPeersync = (cmd.getFlags() & (UpdateCommand.REPLAY | UpdateCommand.PEER_SYNC)) != 0;
    boolean leaderLogic = isLeader && !isReplayOrPeersync;

    versionDeleteByQuery(cmd);

    if (zkEnabled)  {
      // forward to all replicas
      ModifiableSolrParams params = new ModifiableSolrParams(filterParams(req.getParams()));
      params.set(CommonParams.VERSION_FIELD, Long.toString(cmd.getVersion()));
      params.set(DISTRIB_UPDATE_PARAM, DistribPhase.FROMLEADER.toString());
      params.set(DISTRIB_FROM, ZkCoreNodeProps.getCoreUrl(
          zkController.getBaseUrl(), req.getCore().getName()));

      boolean someReplicas = false;
      boolean subShardLeader = false;
      try {
        subShardLeader = amISubShardLeader(coll, null, null, null);
        if (subShardLeader)  {
          String myShardId = req.getCore().getCoreDescriptor().getCloudDescriptor().getShardId();
          Replica leaderReplica = zkController.getZkStateReader().getLeaderRetry(
              collection, myShardId);
          // DBQ forwarded to NRT and TLOG replicas
          List<ZkCoreNodeProps> replicaProps = zkController.getZkStateReader()
              .getReplicaProps(collection, myShardId, leaderReplica.getName(), null, Replica.State.DOWN, EnumSet.of(Replica.Type.NRT, Replica.Type.TLOG));
          if (replicaProps != null) {
            final List<Node> myReplicas = new ArrayList<>(replicaProps.size());
            for (ZkCoreNodeProps replicaProp : replicaProps) {
              myReplicas.add(new StdNode(replicaProp, collection, myShardId));
            }
            cmdDistrib.distribDelete(cmd, myReplicas, params);
            someReplicas = true;
          }
        }
      } catch (InterruptedException e) {
        Thread.currentThread().interrupt();
        throw new ZooKeeperException(ErrorCode.SERVER_ERROR, "", e);
      }

      if (leaderLogic) {
        List<Node> subShardLeaders = getSubShardLeaders(coll, cloudDesc.getShardId(), null, null);
        if (subShardLeaders != null)  {
          cmdDistrib.distribDelete(cmd, subShardLeaders, params, true);
        }
        final List<Node> nodesByRoutingRules = getNodesByRoutingRules(zkController.getClusterState(), coll, null, null);
        if (nodesByRoutingRules != null && !nodesByRoutingRules.isEmpty())  {
          params = new ModifiableSolrParams(filterParams(req.getParams()));
          params.set(DISTRIB_UPDATE_PARAM, DistribPhase.FROMLEADER.toString());
          params.set(DISTRIB_FROM, ZkCoreNodeProps.getCoreUrl(
              zkController.getBaseUrl(), req.getCore().getName()));
          params.set(DISTRIB_FROM_COLLECTION, req.getCore().getCoreDescriptor().getCloudDescriptor().getCollectionName());
          params.set(DISTRIB_FROM_SHARD, req.getCore().getCoreDescriptor().getCloudDescriptor().getShardId());
          cmdDistrib.distribDelete(cmd, nodesByRoutingRules, params, true);
        }
        if (replicas != null) {
          cmdDistrib.distribDelete(cmd, replicas, params);
          someReplicas = true;
        }
      }

      if (someReplicas)  {
        cmdDistrib.blockAndDoRetries();
      }
    }


    if (returnVersions && rsp != null) {
      if (deleteByQueryResponse == null) {
        deleteByQueryResponse = new NamedList<String>(1);
        rsp.add("deleteByQuery",deleteByQueryResponse);
      }
      deleteByQueryResponse.add(cmd.getQuery(), cmd.getVersion());
    }
  }

  protected void versionDeleteByQuery(DeleteUpdateCommand cmd) throws IOException {
    // Find the version
    long versionOnUpdate = cmd.getVersion();
    if (versionOnUpdate == 0) {
      String versionOnUpdateS = req.getParams().get(CommonParams.VERSION_FIELD);
      versionOnUpdate = versionOnUpdateS == null ? 0 : Long.parseLong(versionOnUpdateS);
    }
    versionOnUpdate = Math.abs(versionOnUpdate);  // normalize to positive version

    boolean isReplayOrPeersync = (cmd.getFlags() & (UpdateCommand.REPLAY | UpdateCommand.PEER_SYNC)) != 0;
    boolean leaderLogic = isLeader && !isReplayOrPeersync;

    if (!leaderLogic && versionOnUpdate == 0) {
      throw new SolrException(ErrorCode.BAD_REQUEST, "missing _version_ on update from leader");
    }

    vinfo.blockUpdates();
    try {

      if (versionsStored) {
        if (leaderLogic) {
          long version = vinfo.getNewClock();
          cmd.setVersion(-version);
          // TODO update versions in all buckets

          doLocalDelete(cmd);

        } else {
          cmd.setVersion(-versionOnUpdate);

          if (ulog.getState() != UpdateLog.State.ACTIVE && isReplayOrPeersync == false) {
            // we're not in an active state, and this update isn't from a replay, so buffer it.
            cmd.setFlags(cmd.getFlags() | UpdateCommand.BUFFERING);
            ulog.deleteByQuery(cmd);
            return;
          }

<<<<<<< HEAD
          if (onlyLeaderIndexes && (cmd.getFlags() & UpdateCommand.REPLAY) == 0) {
            cmd.setFlags(cmd.getFlags() | UpdateCommand.IGNORE_INDEXWRITER);
          }

=======
          if (replicaType == Replica.Type.TLOG && (cmd.getFlags() & UpdateCommand.REPLAY) == 0) {
            // TLOG replica not leader, don't write the DBQ to IW
            cmd.setFlags(cmd.getFlags() | UpdateCommand.IGNORE_INDEXWRITER);
          }
>>>>>>> ea79c668
          doLocalDelete(cmd);
        }
      }

      // since we don't know which documents were deleted, the easiest thing to do is to invalidate
      // all real-time caches (i.e. UpdateLog) which involves also getting a new version of the IndexReader
      // (so cache misses will see up-to-date data)

    } finally {
      vinfo.unblockUpdates();
    }
  }

  // internal helper method to tell if we are the leader for an add or deleteById update
  boolean isLeader(UpdateCommand cmd) {
    updateCommand = cmd;

    if (zkEnabled) {
      zkCheck();
      if (cmd instanceof AddUpdateCommand) {
        AddUpdateCommand acmd = (AddUpdateCommand)cmd;
        nodes = setupRequest(acmd.getHashableId(), acmd.getSolrInputDocument());
      } else if (cmd instanceof DeleteUpdateCommand) {
        DeleteUpdateCommand dcmd = (DeleteUpdateCommand)cmd;
        nodes = setupRequest(dcmd.getId(), null);
      }
    } else {
      isLeader = getNonZkLeaderAssumption(req);
    }

    return isLeader;
  }

  private void zkCheck() {

    // Streaming updates can delay shutdown and cause big update reorderings (new streams can't be
    // initiated, but existing streams carry on).  This is why we check if the CC is shutdown.
    // See SOLR-8203 and loop HdfsChaosMonkeyNothingIsSafeTest (and check for inconsistent shards) to test.
    if (req.getCore().getCoreContainer().isShutDown()) {
      throw new SolrException(ErrorCode.SERVICE_UNAVAILABLE, "CoreContainer is shutting down.");
    }

    if ((updateCommand.getFlags() & (UpdateCommand.REPLAY | UpdateCommand.PEER_SYNC)) != 0) {
      // for log reply or peer sync, we don't need to be connected to ZK
      return;
    }

    if (!zkController.getZkClient().getConnectionManager().isLikelyExpired()) {
      return;
    }
    
    throw new SolrException(ErrorCode.SERVICE_UNAVAILABLE, "Cannot talk to ZooKeeper - Updates are disabled.");
  }

  protected boolean versionDelete(DeleteUpdateCommand cmd) throws IOException {

    BytesRef idBytes = cmd.getIndexedId();

    if (vinfo == null || idBytes == null) {
      super.processDelete(cmd);
      return false;
    }

    // This is only the hash for the bucket, and must be based only on the uniqueKey (i.e. do not use a pluggable hash here)
    int bucketHash = Hash.murmurhash3_x86_32(idBytes.bytes, idBytes.offset, idBytes.length, 0);

    // at this point, there is an update we need to try and apply.
    // we may or may not be the leader.

    // Find the version
    long versionOnUpdate = cmd.getVersion();
    if (versionOnUpdate == 0) {
      String versionOnUpdateS = req.getParams().get(CommonParams.VERSION_FIELD);
      versionOnUpdate = versionOnUpdateS == null ? 0 : Long.parseLong(versionOnUpdateS);
    }
    long signedVersionOnUpdate = versionOnUpdate;
    versionOnUpdate = Math.abs(versionOnUpdate);  // normalize to positive version

    boolean isReplayOrPeersync = (cmd.getFlags() & (UpdateCommand.REPLAY | UpdateCommand.PEER_SYNC)) != 0;
    boolean leaderLogic = isLeader && !isReplayOrPeersync;
    boolean forwardedFromCollection = cmd.getReq().getParams().get(DISTRIB_FROM_COLLECTION) != null;

    if (!leaderLogic && versionOnUpdate==0) {
      throw new SolrException(ErrorCode.BAD_REQUEST, "missing _version_ on update from leader");
    }

    VersionBucket bucket = vinfo.bucket(bucketHash);

    vinfo.lockForUpdate();
    try {

      synchronized (bucket) {
        if (versionsStored) {
          long bucketVersion = bucket.highest;

          if (leaderLogic) {

            if (forwardedFromCollection && ulog.getState() == UpdateLog.State.ACTIVE) {
              // forwarded from a collection but we are not buffering so strip original version and apply our own
              // see SOLR-5308
              log.info("Removing version field from doc: " + cmd.getId());
              versionOnUpdate = signedVersionOnUpdate = 0;
            }

            // leaders can also be in buffering state during "migrate" API call, see SOLR-5308
            if (forwardedFromCollection && ulog.getState() != UpdateLog.State.ACTIVE
                && !isReplayOrPeersync) {
              // we're not in an active state, and this update isn't from a replay, so buffer it.
              log.info("Leader logic applied but update log is buffering: " + cmd.getId());
              cmd.setFlags(cmd.getFlags() | UpdateCommand.BUFFERING);
              ulog.delete(cmd);
              return true;
            }

            if (signedVersionOnUpdate != 0) {
              Long lastVersion = vinfo.lookupVersion(cmd.getIndexedId());
              long foundVersion = lastVersion == null ? -1 : lastVersion;
              if ( (signedVersionOnUpdate == foundVersion) || (signedVersionOnUpdate < 0 && foundVersion < 0) || (signedVersionOnUpdate == 1 && foundVersion > 0) ) {
                // we're ok if versions match, or if both are negative (all missing docs are equal), or if cmd
                // specified it must exist (versionOnUpdate==1) and it does.
              } else {
                throw new SolrException(ErrorCode.CONFLICT, "version conflict for " + cmd.getId() + " expected=" + signedVersionOnUpdate + " actual=" + foundVersion);
              }
            }

            long version = vinfo.getNewClock();
            cmd.setVersion(-version);
            bucket.updateHighest(version);
          } else {
            cmd.setVersion(-versionOnUpdate);

            if (ulog.getState() != UpdateLog.State.ACTIVE && isReplayOrPeersync == false) {
              // we're not in an active state, and this update isn't from a replay, so buffer it.
              cmd.setFlags(cmd.getFlags() | UpdateCommand.BUFFERING);
              ulog.delete(cmd);
              return true;
            }

            // if we aren't the leader, then we need to check that updates were not re-ordered
            if (bucketVersion != 0 && bucketVersion < versionOnUpdate) {
              // we're OK... this update has a version higher than anything we've seen
              // in this bucket so far, so we know that no reordering has yet occured.
              bucket.updateHighest(versionOnUpdate);
            } else {
              // there have been updates higher than the current update.  we need to check
              // the specific version for this id.
              Long lastVersion = vinfo.lookupVersion(cmd.getIndexedId());
              if (lastVersion != null && Math.abs(lastVersion) >= versionOnUpdate) {
                // This update is a repeat, or was reordered.  We need to drop this update.
                log.debug("Dropping delete update due to version {}", idBytes.utf8ToString());
                return true;
              }
            }

<<<<<<< HEAD
            if (onlyLeaderIndexes && (cmd.getFlags() & UpdateCommand.REPLAY) == 0) {
=======
            if (replicaType == Replica.Type.TLOG && (cmd.getFlags() & UpdateCommand.REPLAY) == 0) {
>>>>>>> ea79c668
              cmd.setFlags(cmd.getFlags() | UpdateCommand.IGNORE_INDEXWRITER);
            }
          }
        }

        doLocalDelete(cmd);
        return false;
      }  // end synchronized (bucket)

    } finally {
      vinfo.unlockForUpdate();
    }
  }

  @Override
  public void processCommit(CommitUpdateCommand cmd) throws IOException {
    
    assert TestInjection.injectFailUpdateRequests();
    
    updateCommand = cmd;
    List<Node> nodes = null;
    boolean singleLeader = false;
    if (zkEnabled) {
      zkCheck();
      
      nodes = getCollectionUrls(req, req.getCore().getCoreDescriptor()
          .getCloudDescriptor().getCollectionName(), EnumSet.of(Replica.Type.TLOG,Replica.Type.NRT));
      if (nodes == null) {
        // This could happen if there are only pull replicas
        throw new SolrException(SolrException.ErrorCode.SERVER_ERROR, 
            "Unable to distribute commit operation. No replicas available of types " + Replica.Type.TLOG + " or " + Replica.Type.NRT);
      }
      if (isLeader && nodes.size() == 1 && replicaType != Replica.Type.PULL) {
        singleLeader = true;
      }
    }
    
    if (!zkEnabled || req.getParams().getBool(COMMIT_END_POINT, false) || singleLeader) {
<<<<<<< HEAD
      if (onlyLeaderIndexes) {
=======
      if (replicaType == Replica.Type.TLOG) {
>>>>>>> ea79c668
        try {
          Replica leaderReplica = zkController.getZkStateReader().getLeaderRetry(
              collection, cloudDesc.getShardId());
          isLeader = leaderReplica.getName().equals(
              req.getCore().getCoreDescriptor().getCloudDescriptor()
                  .getCoreNodeName());
          if (isLeader) {
            long commitVersion = vinfo.getNewClock();
            cmd.setVersion(commitVersion);
            doLocalCommit(cmd);
          } else {
            assert TestInjection.waitForInSyncWithLeader(req.getCore(),
<<<<<<< HEAD
                zkController, collection, cloudDesc.getShardId());
=======
                zkController, collection, cloudDesc.getShardId()): "Core " + req.getCore() + " not in sync with leader";
>>>>>>> ea79c668
          }
        } catch (InterruptedException e) {
          throw new SolrException(ErrorCode.SERVICE_UNAVAILABLE, "Exception finding leader for shard " + cloudDesc.getShardId(), e);
        }
<<<<<<< HEAD
      } else {
=======
      } else if (replicaType == Replica.Type.PULL) {
        log.warn("Commit not supported on replicas of type " + Replica.Type.PULL);
      } else {
        // NRT replicas will always commit
        if (vinfo != null) {
          long commitVersion = vinfo.getNewClock();
          cmd.setVersion(commitVersion);
        }
>>>>>>> ea79c668
        doLocalCommit(cmd);
      }
    } else {
      ModifiableSolrParams params = new ModifiableSolrParams(filterParams(req.getParams()));
      if (!req.getParams().getBool(COMMIT_END_POINT, false)) {
        params.set(COMMIT_END_POINT, true);
        params.set(DISTRIB_UPDATE_PARAM, DistribPhase.FROMLEADER.toString());
        params.set(DISTRIB_FROM, ZkCoreNodeProps.getCoreUrl(
            zkController.getBaseUrl(), req.getCore().getName()));
        if (nodes != null) {
          cmdDistrib.distribCommit(cmd, nodes, params);
          cmdDistrib.blockAndDoRetries();
        }
      }
    }
  }

  private void doLocalCommit(CommitUpdateCommand cmd) throws IOException {
    if (vinfo != null) {
      vinfo.lockForUpdate();
    }
    try {

      if (ulog == null || ulog.getState() == UpdateLog.State.ACTIVE || (cmd.getFlags() & UpdateCommand.REPLAY) != 0) {
        super.processCommit(cmd);
      } else {
        log.info("Ignoring commit while not ACTIVE - state: " + ulog.getState() + " replay: " + ((cmd.getFlags() & UpdateCommand.REPLAY) != 0));
      }

    } finally {
      if (vinfo != null) {
        vinfo.unlockForUpdate();
      }
    }
  }
  
  @Override
  public void finish() throws IOException {
    assert ! finished : "lifecycle sanity check";
    finished = true;
    
    if (zkEnabled) doFinish();
    
    if (next != null && nodes == null) next.finish();
  }
 

  
<<<<<<< HEAD
  private List<Node> getCollectionUrls(SolrQueryRequest req, String collection) {
=======
  private List<Node> getCollectionUrls(SolrQueryRequest req, String collection, EnumSet<Replica.Type> types) {
>>>>>>> ea79c668
    ClusterState clusterState = req.getCore()
        .getCoreContainer().getZkController().getClusterState();
    Map<String,Slice> slices = clusterState.getSlicesMap(collection);
    if (slices == null) {
      throw new ZooKeeperException(ErrorCode.BAD_REQUEST,
          "Could not find collection in zk: " + clusterState);
    }
    final List<Node> urls = new ArrayList<>(slices.size());
    for (Map.Entry<String,Slice> sliceEntry : slices.entrySet()) {
      Slice replicas = slices.get(sliceEntry.getKey());

      Map<String,Replica> shardMap = replicas.getReplicasMap();
      
      for (Entry<String,Replica> entry : shardMap.entrySet()) {
        if (!types.contains(entry.getValue().getType())) {
          continue;
        }
        ZkCoreNodeProps nodeProps = new ZkCoreNodeProps(entry.getValue());
        if (clusterState.liveNodesContain(nodeProps.getNodeName())) {
          urls.add(new StdNode(nodeProps, collection, replicas.getName()));
        }
      }
    }
    if (urls.isEmpty()) {
      return null;
    }
    return urls;
  }

  /**
   * Returns a boolean indicating whether or not the caller should behave as
   * if this is the "leader" even when ZooKeeper is not enabled.  
   * (Even in non zk mode, tests may simulate updates to/from a leader)
   */
  public static boolean getNonZkLeaderAssumption(SolrQueryRequest req) {
    DistribPhase phase = 
      DistribPhase.parseParam(req.getParams().get(DISTRIB_UPDATE_PARAM));

    // if we have been told we are coming from a leader, then we are 
    // definitely not the leader.  Otherwise assume we are.
    return DistribPhase.FROMLEADER != phase;
  }

  public static final class DistributedUpdatesAsyncException extends SolrException {
    public final List<Error> errors;
    public DistributedUpdatesAsyncException(List<Error> errors) {
      super(buildCode(errors), buildMsg(errors), null);
      this.errors = errors;

      // create a merged copy of the metadata from all wrapped exceptions
      NamedList<String> metadata = new NamedList<String>();
      for (Error error : errors) {
        if (error.e instanceof SolrException) {
          SolrException e = (SolrException) error.e;
          NamedList<String> eMeta = e.getMetadata();
          if (null != eMeta) {
            metadata.addAll(eMeta);
          }
        }
      }
      if (0 < metadata.size()) {
        this.setMetadata(metadata);
      }
    }

    /** Helper method for constructor */
    private static final int buildCode(List<Error> errors) {
      assert null != errors;
      assert 0 < errors.size();

      int minCode = Integer.MAX_VALUE;
      int maxCode = Integer.MIN_VALUE;
      for (Error error : errors) {
        log.trace("REMOTE ERROR: {}", error);
        minCode = Math.min(error.statusCode, minCode);
        maxCode = Math.max(error.statusCode, maxCode);
      }
      if (minCode == maxCode) {
        // all codes are consistent, use that...
        return minCode;
      } else if (400 <= minCode && maxCode < 500) {
        // all codes are 4xx, use 400
        return ErrorCode.BAD_REQUEST.code;
      } 
      // ...otherwise use sensible default
      return ErrorCode.SERVER_ERROR.code;
    }
    
    /** Helper method for constructor */
    private static final String buildMsg(List<Error> errors) {
      assert null != errors;
      assert 0 < errors.size();
      
      if (1 == errors.size()) {
        return "Async exception during distributed update: " + errors.get(0).e.getMessage();
      } else {
        StringBuilder buf = new StringBuilder(errors.size() + " Async exceptions during distributed update: ");
        for (Error error : errors) {
          buf.append("\n");
          buf.append(error.e.getMessage());
        }
        return buf.toString();
      }
    }
  }
}<|MERGE_RESOLUTION|>--- conflicted
+++ resolved
@@ -280,11 +280,7 @@
   // this is set to true in the constructor if the next processors in the chain
   // are custom and may modify the SolrInputDocument racing with its serialization for replication
   private final boolean cloneRequiredOnLeader;
-<<<<<<< HEAD
-  private final boolean onlyLeaderIndexes;
-=======
   private final Replica.Type replicaType;
->>>>>>> ea79c668
 
   public DistributedUpdateProcessor(SolrQueryRequest req, SolrQueryResponse rsp, UpdateRequestProcessor next) {
     this(req, rsp, new AtomicUpdateDocumentMerger(req), next);
@@ -329,19 +325,10 @@
     
     if (cloudDesc != null) {
       collection = cloudDesc.getCollectionName();
-<<<<<<< HEAD
-      ClusterState cstate = zkController.getClusterState();
-      DocCollection coll = cstate.getCollection(collection);
-      onlyLeaderIndexes = coll.getRealtimeReplicas() == 1;
-    } else {
-      collection = null;
-      onlyLeaderIndexes = false;
-=======
       replicaType = cloudDesc.getReplicaType();
     } else {
       collection = null;
       replicaType = Replica.Type.NRT;
->>>>>>> ea79c668
     }
 
     boolean shouldClone = false;
@@ -1202,11 +1189,7 @@
                 checkDeleteByQueries = true;
               }
             }
-<<<<<<< HEAD
-            if (onlyLeaderIndexes && (cmd.getFlags() & UpdateCommand.REPLAY) == 0) {
-=======
             if (replicaType == Replica.Type.TLOG && (cmd.getFlags() & UpdateCommand.REPLAY) == 0) {
->>>>>>> ea79c668
               cmd.setFlags(cmd.getFlags() | UpdateCommand.IGNORE_INDEXWRITER);
             }
           }
@@ -1716,17 +1699,10 @@
             return;
           }
 
-<<<<<<< HEAD
-          if (onlyLeaderIndexes && (cmd.getFlags() & UpdateCommand.REPLAY) == 0) {
-            cmd.setFlags(cmd.getFlags() | UpdateCommand.IGNORE_INDEXWRITER);
-          }
-
-=======
           if (replicaType == Replica.Type.TLOG && (cmd.getFlags() & UpdateCommand.REPLAY) == 0) {
             // TLOG replica not leader, don't write the DBQ to IW
             cmd.setFlags(cmd.getFlags() | UpdateCommand.IGNORE_INDEXWRITER);
           }
->>>>>>> ea79c668
           doLocalDelete(cmd);
         }
       }
@@ -1881,11 +1857,7 @@
               }
             }
 
-<<<<<<< HEAD
-            if (onlyLeaderIndexes && (cmd.getFlags() & UpdateCommand.REPLAY) == 0) {
-=======
             if (replicaType == Replica.Type.TLOG && (cmd.getFlags() & UpdateCommand.REPLAY) == 0) {
->>>>>>> ea79c668
               cmd.setFlags(cmd.getFlags() | UpdateCommand.IGNORE_INDEXWRITER);
             }
           }
@@ -1924,11 +1896,7 @@
     }
     
     if (!zkEnabled || req.getParams().getBool(COMMIT_END_POINT, false) || singleLeader) {
-<<<<<<< HEAD
-      if (onlyLeaderIndexes) {
-=======
       if (replicaType == Replica.Type.TLOG) {
->>>>>>> ea79c668
         try {
           Replica leaderReplica = zkController.getZkStateReader().getLeaderRetry(
               collection, cloudDesc.getShardId());
@@ -1941,18 +1909,11 @@
             doLocalCommit(cmd);
           } else {
             assert TestInjection.waitForInSyncWithLeader(req.getCore(),
-<<<<<<< HEAD
-                zkController, collection, cloudDesc.getShardId());
-=======
                 zkController, collection, cloudDesc.getShardId()): "Core " + req.getCore() + " not in sync with leader";
->>>>>>> ea79c668
           }
         } catch (InterruptedException e) {
           throw new SolrException(ErrorCode.SERVICE_UNAVAILABLE, "Exception finding leader for shard " + cloudDesc.getShardId(), e);
         }
-<<<<<<< HEAD
-      } else {
-=======
       } else if (replicaType == Replica.Type.PULL) {
         log.warn("Commit not supported on replicas of type " + Replica.Type.PULL);
       } else {
@@ -1961,7 +1922,6 @@
           long commitVersion = vinfo.getNewClock();
           cmd.setVersion(commitVersion);
         }
->>>>>>> ea79c668
         doLocalCommit(cmd);
       }
     } else {
@@ -2010,11 +1970,7 @@
  
 
   
-<<<<<<< HEAD
-  private List<Node> getCollectionUrls(SolrQueryRequest req, String collection) {
-=======
   private List<Node> getCollectionUrls(SolrQueryRequest req, String collection, EnumSet<Replica.Type> types) {
->>>>>>> ea79c668
     ClusterState clusterState = req.getCore()
         .getCoreContainer().getZkController().getClusterState();
     Map<String,Slice> slices = clusterState.getSlicesMap(collection);
